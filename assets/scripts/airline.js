--- conflicted
+++ resolved
@@ -201,10 +201,7 @@
   airline_load("JBU");
   airline_load("JIA");
   airline_load("JSA");
-<<<<<<< HEAD
   airline_load("JTG");
-=======
->>>>>>> ba2a638e
   airline_load("KAL");
   airline_load("KAP");
   airline_load("KLC");
