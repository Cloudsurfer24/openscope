<<<<<<< HEAD
{
    "icao": "bti",
    "name": "Air Baltic",
    "callsign": {
        "name": "Air Baltic",
        "callsignFormats": [
            "###"
        ]
    },
    "fleets": {
        "default": [
            ["B733", 6],
            ["B735", 5],
            ["BCS3", 7],
            ["DH8D", 12]
        ]
    }
}
=======
{
    "icao": "bti",
    "name": "Air Baltic",
    "callsign": {
        "name": "Air Baltic",
        "callsignFormats": [
            "###",
            "##@",
            "#@@"
        ]
    },
    "fleets": {
        "default": [
            ["B733", 6],
            ["B735", 5],
            ["BCS3", 8],
            ["DH8D", 12]
        ]
    }
}
>>>>>>> 39b760db
<|MERGE_RESOLUTION|>--- conflicted
+++ resolved
@@ -1,41 +1,20 @@
-<<<<<<< HEAD
-{
-    "icao": "bti",
-    "name": "Air Baltic",
-    "callsign": {
-        "name": "Air Baltic",
-        "callsignFormats": [
-            "###"
-        ]
-    },
-    "fleets": {
-        "default": [
-            ["B733", 6],
-            ["B735", 5],
-            ["BCS3", 7],
-            ["DH8D", 12]
-        ]
-    }
-}
-=======
-{
-    "icao": "bti",
-    "name": "Air Baltic",
-    "callsign": {
-        "name": "Air Baltic",
-        "callsignFormats": [
-            "###",
-            "##@",
-            "#@@"
-        ]
-    },
-    "fleets": {
-        "default": [
-            ["B733", 6],
-            ["B735", 5],
-            ["BCS3", 8],
-            ["DH8D", 12]
-        ]
-    }
-}
->>>>>>> 39b760db
+{
+    "icao": "bti",
+    "name": "Air Baltic",
+    "callsign": {
+        "name": "Air Baltic",
+        "callsignFormats": [
+            "###",
+            "##@",
+            "#@@"
+        ]
+    },
+    "fleets": {
+        "default": [
+            ["B733", 6],
+            ["B735", 5],
+            ["BCS3", 8],
+            ["DH8D", 12]
+        ]
+    }
+}