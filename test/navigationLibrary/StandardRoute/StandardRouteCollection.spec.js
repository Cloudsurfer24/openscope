import ava from 'ava';
import sinon from 'sinon';
import _isEmpty from 'lodash/isEmpty';
import StandardRouteCollection from '../../../src/assets/scripts/client/navigationLibrary/StandardRoute/StandardRouteCollection';
import StandardRouteModel from '../../../src/assets/scripts/client/navigationLibrary/StandardRoute/StandardRouteModel';
import FixCollection from '../../../src/assets/scripts/client/navigationLibrary/Fix/FixCollection';
import { PROCEDURE_TYPE } from '../../../src/assets/scripts/client/constants/aircraftConstants';
import { airportPositionFixtureKSFO } from '../../fixtures/airportFixtures';
import { FIX_LIST_MOCK } from '../Fix/_mocks/fixMocks';
import {
    STAR_LIST_MOCK,
    SID_LIST_MOCK,
    SID_WITHOUT_EXIT_MOCK
} from './_mocks/standardRouteMocks';

const SID_ICAO_MOCK = 'SHEAD9';
const STAR_ICAO_MOCK = 'GRNPA1';
const STAR_SUFFIX_ICAO_MOCK = 'GRNPA11A';
const SID_SUFFIX_ICAO_MOCK = 'COWBY61A';
const ENTRY_FIXNAME_MOCK = 'MLF';
const RUNWAY_NAME_MOCK = '19R';

ava.before(() => FixCollection.addItems(FIX_LIST_MOCK, airportPositionFixtureKSFO));
ava.after(() => FixCollection.removeItems());

ava('does not throw when no parameters are passed', t => t.notThrows(() => new StandardRouteCollection()));

ava('exits early when no paramaters are passed', (t) => {
    const collection = new StandardRouteCollection();

    t.true(typeof collection._sids === 'undefined');
});

ava('adds a list of StandardRoutes to the collection and updates the .length property', (t) => {
    const collection = new StandardRouteCollection(SID_LIST_MOCK, PROCEDURE_TYPE.SID);

    t.true(collection._items.length === collection.length);
});

<<<<<<< HEAD
ava('.findEntryAndBodyFixesForRoute() returns undefined when an icao cannot be found', (t) => {
    const collection = new StandardRouteCollection(STAR_LIST_MOCK, PROCEDURE_TYPE.STAR);
    const result = collection.findEntryAndBodyFixesForRoute('', ENTRY_FIXNAME_MOCK);

    t.true(typeof result === 'undefined');
});

ava('.findEntryAndBodyFixesForRoute() returns a list of fixes for the entry and body segments of a route', (t) => {
    const collection = new StandardRouteCollection(STAR_LIST_MOCK, PROCEDURE_TYPE.STAR);
    const result = collection.findEntryAndBodyFixesForRoute(STAR_ICAO_MOCK, ENTRY_FIXNAME_MOCK);

    t.true(result.length === 8);
});

=======
>>>>>>> 4b95526a
// This test is inconsistent and may need to be refactored. It passes sometimes and fails other.
ava.skip('.findRandomExitPointForSIDIcao() returns the name of a random exitPoint from within a SID route', (t) => {
    const ICAO = 'COWBY6';
    const possibleResults = ['DRK', 'GUP', 'INW'];
    const collection = new StandardRouteCollection(SID_LIST_MOCK, PROCEDURE_TYPE.SID);
    const result = collection.findRandomExitPointForSIDIcao(ICAO);

    t.true(possibleResults.indexOf(result) !== -1);
});

ava('.findRandomExitPointForSIDIcao() returns the name of this StandardRoute if no exitPoints exist', (t) => {
    const ICAO = 'TRALR6';
    const collection = new StandardRouteCollection(SID_WITHOUT_EXIT_MOCK, PROCEDURE_TYPE.SID);
    const result = collection.findRandomExitPointForSIDIcao(ICAO);

    t.true(result === ICAO);
});

ava('.findRouteWaypointsForRouteByEntryAndExit() calls _findRouteOrAddToCache()', (t) => {
    const collection = new StandardRouteCollection(STAR_LIST_MOCK, PROCEDURE_TYPE.STAR);
    const _findRouteOrAddToCacheSpy = sinon.spy(collection, '_findRouteOrAddToCache');

    collection.findRouteWaypointsForRouteByEntryAndExit(STAR_ICAO_MOCK, ENTRY_FIXNAME_MOCK, RUNWAY_NAME_MOCK);

    t.true(_findRouteOrAddToCacheSpy.calledOnce);
});

ava('.findRouteWaypointsForRouteByEntryAndExit() returns a list of `StandardRouteWaypointModel`s for a given STAR', (t) => {
    const collection = new StandardRouteCollection(STAR_LIST_MOCK, PROCEDURE_TYPE.STAR);
    const result = collection.findRouteWaypointsForRouteByEntryAndExit(STAR_ICAO_MOCK, ENTRY_FIXNAME_MOCK, RUNWAY_NAME_MOCK);

    t.true(result.length === 8);
});

ava('.findRouteWaypointsForRouteByEntryAndExit() returns early if not provided an `icao`', (t) => {
    const collection = new StandardRouteCollection(STAR_LIST_MOCK, PROCEDURE_TYPE.STAR);
    const result = collection.findRouteWaypointsForRouteByEntryAndExit(null, ENTRY_FIXNAME_MOCK, RUNWAY_NAME_MOCK);

    t.true(typeof result === 'undefined');
});

ava('.findRouteByIcao() returns undefined when an icao cannot be found', (t) => {
    const collection = new StandardRouteCollection(STAR_LIST_MOCK, PROCEDURE_TYPE.STAR);
    const result = collection.findRouteByIcao();

    t.true(typeof result === 'undefined');
});

ava('.findRouteByIcao() returns a RouteModel when passed an icao within the collection', (t) => {
    const collection = new StandardRouteCollection(STAR_LIST_MOCK, PROCEDURE_TYPE.STAR);
    let result = collection.findRouteByIcao(STAR_ICAO_MOCK);
    t.true(result instanceof StandardRouteModel);

    result = collection.findRouteByIcao(STAR_SUFFIX_ICAO_MOCK);
    t.true(result instanceof StandardRouteModel);
});

ava.skip('.findRouteByIcaoWithSuffix() returns null when a route cannot be found', (t) => {
    const collection = new StandardRouteCollection(STAR_LIST_MOCK, PROCEDURE_TYPE.STAR);
    const result = collection.findRouteByIcaoWithSuffix();

    t.true(result === null);
});

ava('.findRouteByIcaoWithSuffix() returns a route model when a route and suffix is found', (t) => {
    const collection = new StandardRouteCollection(STAR_LIST_MOCK, PROCEDURE_TYPE.STAR);
    const result = collection.findRouteByIcao(STAR_SUFFIX_ICAO_MOCK);

    t.true(result.icao === 'GRNPA11A');
});

ava('.hasRoute() returns a boolean if a route exists within the collection', (t) => {
    const collection = new StandardRouteCollection(STAR_LIST_MOCK, PROCEDURE_TYPE.STAR);

    t.false(collection.hasRoute(SID_ICAO_MOCK));
    t.false(collection.hasRoute(''));

    t.true(collection.hasRoute(STAR_ICAO_MOCK));
    t.true(collection.hasRoute(STAR_SUFFIX_ICAO_MOCK));
});

ava('._addRouteModelToCollection() throws if it doesnt receive a SidModel', (t) => {
    const collection = new StandardRouteCollection(SID_WITHOUT_EXIT_MOCK, PROCEDURE_TYPE.SID);

    t.throws(() => collection._addRouteModelToCollection({}));
});

ava('._generateSuffixRouteModels() creates additional RouteModels for each suffix', (t) => {
    const expectedResult = ['GRNPA1', 'GRNPA11A', 'GRNPA11B', 'GRNPA12A', 'GRNPA12B', 'GRNPA13A', 'GRNPA13B', 'GRNPA14A', 'GRNPA14B', 'KEPEC3', 'SUNST3', 'TYSSN4'];
    const collection = new StandardRouteCollection(STAR_LIST_MOCK, PROCEDURE_TYPE.STAR);
    const result = collection._items.map(x => x.icao);

    t.deepEqual(result, expectedResult);
});

ava('._generateSuffixRouteModels() creates a RouteModel with the correct properties', (t) => {
    const collection = new StandardRouteCollection(STAR_LIST_MOCK, PROCEDURE_TYPE.STAR);
    const routeModel = collection._items[1];

    t.deepEqual(routeModel.rwy, { '01L': ['THREEVE'] });
});

ava('._findRouteOrAddToCache() does not call .findStandardRouteWaypointModelsForEntryAndExit() if routes exists in cache', (t) => {
    const collection = new StandardRouteCollection(STAR_LIST_MOCK, PROCEDURE_TYPE.STAR);
    const findStandardRouteWaypointModelsForEntryAndExitSpy = sinon.spy(collection._items[0], 'findStandardRouteWaypointModelsForEntryAndExit');

    collection._findRouteOrAddToCache(STAR_ICAO_MOCK, ENTRY_FIXNAME_MOCK, RUNWAY_NAME_MOCK);
    collection._findRouteOrAddToCache(STAR_ICAO_MOCK, ENTRY_FIXNAME_MOCK, RUNWAY_NAME_MOCK);

    t.true(findStandardRouteWaypointModelsForEntryAndExitSpy.calledOnce);
});

ava('._findRouteOrAddToCache() calls ._findRouteWaypointModels() if the route is not in the cache', (t) => {
    const collection = new StandardRouteCollection(STAR_LIST_MOCK, PROCEDURE_TYPE.STAR);
    const _findRouteWaypointModelsSpy = sinon.spy(collection, '_findRouteWaypointModels');

    collection._findRouteOrAddToCache(STAR_ICAO_MOCK, ENTRY_FIXNAME_MOCK, RUNWAY_NAME_MOCK);

    t.true(_findRouteWaypointModelsSpy.calledOnce);
});

ava('._findRouteOrAddToCache() adds a newly fetched route to #_cache', (t) => {
    const routeStringKey = `${STAR_ICAO_MOCK}.${ENTRY_FIXNAME_MOCK}.${RUNWAY_NAME_MOCK}`;
    const collection = new StandardRouteCollection(STAR_LIST_MOCK, PROCEDURE_TYPE.STAR);

    t.true(_isEmpty(collection._cache));

    collection._findRouteOrAddToCache(STAR_ICAO_MOCK, ENTRY_FIXNAME_MOCK, RUNWAY_NAME_MOCK);

    t.true(typeof collection._cache[routeStringKey] !== 'undefined');
    t.true(collection._cache[routeStringKey].length === 8);
});

ava('._findRouteWaypointModels() calls ._findAndCacheRouteWithSuffix()', (t) => {
    const routeStringKey = `${STAR_SUFFIX_ICAO_MOCK}.${ENTRY_FIXNAME_MOCK}.${RUNWAY_NAME_MOCK}`;
    const collection = new StandardRouteCollection(STAR_LIST_MOCK, PROCEDURE_TYPE.STAR);
    const _findAndCacheRouteWithSuffixSpy = sinon.spy(collection, '_findAndCacheRouteWithSuffix');

    collection._findRouteWaypointModels(STAR_SUFFIX_ICAO_MOCK, ENTRY_FIXNAME_MOCK, RUNWAY_NAME_MOCK, false, routeStringKey);

    t.true(_findAndCacheRouteWithSuffixSpy.calledOnce);
});

ava('._findRouteWaypointModels() returns the correct RouteModel when passed an icao with a suffix for a STAR', (t) => {
    const expectedResult = ['MLF', 'KSINO', 'LUXOR', 'GRNPA', 'DUBLX', 'FRAWG', 'TRROP', 'LEMNZ', 'THREEVE'];
    const routeStringKey = `${STAR_SUFFIX_ICAO_MOCK}.${ENTRY_FIXNAME_MOCK}.${RUNWAY_NAME_MOCK}`;
    const collection = new StandardRouteCollection(STAR_LIST_MOCK, PROCEDURE_TYPE.STAR);
    const result = collection._findRouteWaypointModels(STAR_SUFFIX_ICAO_MOCK, ENTRY_FIXNAME_MOCK, RUNWAY_NAME_MOCK, false, routeStringKey);
    const resultWaypointNameList = result.map(x => x.name);

    t.true(resultWaypointNameList.length === 9);
    t.deepEqual(resultWaypointNameList, expectedResult);
});

ava('._findRouteWaypointModels() returns the correct RouteModel when passed a mixed case icao with a suffix for a STAR', (t) => {
    const starSuffixIcaoMock = 'GrnPa11a';
    const routeStringKey = `${starSuffixIcaoMock}.${ENTRY_FIXNAME_MOCK}.${RUNWAY_NAME_MOCK}`;
    const collection = new StandardRouteCollection(STAR_LIST_MOCK, PROCEDURE_TYPE.STAR);
    const result = collection._findRouteWaypointModels(starSuffixIcaoMock, ENTRY_FIXNAME_MOCK, RUNWAY_NAME_MOCK, false, routeStringKey);
    const resultWaypointNameList = result.map(x => x.name);

    t.true(resultWaypointNameList.length === 9);
    t.true(resultWaypointNameList[0] === ENTRY_FIXNAME_MOCK);
    t.true(resultWaypointNameList[8] === 'THREEVE');
});

ava('._findRouteWaypointModels() returns the correct RouteModel when passed an icao with a suffix for a SID', (t) => {
    const exitFixnameMock = 'DRK';
    const routeStringKey = `${SID_SUFFIX_ICAO_MOCK}.${ENTRY_FIXNAME_MOCK}.${RUNWAY_NAME_MOCK}`;
    const collection = new StandardRouteCollection(SID_LIST_MOCK, PROCEDURE_TYPE.SID);
    const result = collection._findRouteWaypointModels(SID_SUFFIX_ICAO_MOCK, '25L', exitFixnameMock, false, routeStringKey);
    const resultWaypointNameList = result.map(x => x.name);

    t.true(resultWaypointNameList.length === 7);
    t.true(resultWaypointNameList[0] === '_NAPSE068');
    t.true(resultWaypointNameList[6] === exitFixnameMock);
});

ava('._findRouteWaypointModels() returns the correct RouteModel when passed a mixed case icao with a suffix for a SID', (t) => {
    const exitFixnameMock = 'DRK';
    const sidSuffixIcaoMock = 'cOWbY61a';
    const routeStringKey = `${sidSuffixIcaoMock}.${ENTRY_FIXNAME_MOCK}.${RUNWAY_NAME_MOCK}`;
    const collection = new StandardRouteCollection(SID_LIST_MOCK, PROCEDURE_TYPE.SID);
    const result = collection._findRouteWaypointModels(sidSuffixIcaoMock, '25L', exitFixnameMock, false, routeStringKey);
    const resultWaypointNameList = result.map(x => x.name);

    t.true(resultWaypointNameList.length === 7);
    t.true(resultWaypointNameList[0] === '_NAPSE068');
    t.true(resultWaypointNameList[6] === exitFixnameMock);
});

ava('._findRouteWaypointModels() adds the found route to the cache with the correct cacheKey', (t) => {
    const routeStringKey = `${STAR_SUFFIX_ICAO_MOCK}.${ENTRY_FIXNAME_MOCK}.${RUNWAY_NAME_MOCK}`;
    const collection = new StandardRouteCollection(STAR_LIST_MOCK, PROCEDURE_TYPE.STAR);
    collection._findRouteWaypointModels(STAR_SUFFIX_ICAO_MOCK, ENTRY_FIXNAME_MOCK, RUNWAY_NAME_MOCK, false, routeStringKey);

    const cacheKeys = Object.keys(collection._cache);

    t.true(cacheKeys.indexOf('GRNPA11A.MLF.01L') !== -1);
});<|MERGE_RESOLUTION|>--- conflicted
+++ resolved
@@ -37,23 +37,6 @@
     t.true(collection._items.length === collection.length);
 });
 
-<<<<<<< HEAD
-ava('.findEntryAndBodyFixesForRoute() returns undefined when an icao cannot be found', (t) => {
-    const collection = new StandardRouteCollection(STAR_LIST_MOCK, PROCEDURE_TYPE.STAR);
-    const result = collection.findEntryAndBodyFixesForRoute('', ENTRY_FIXNAME_MOCK);
-
-    t.true(typeof result === 'undefined');
-});
-
-ava('.findEntryAndBodyFixesForRoute() returns a list of fixes for the entry and body segments of a route', (t) => {
-    const collection = new StandardRouteCollection(STAR_LIST_MOCK, PROCEDURE_TYPE.STAR);
-    const result = collection.findEntryAndBodyFixesForRoute(STAR_ICAO_MOCK, ENTRY_FIXNAME_MOCK);
-
-    t.true(result.length === 8);
-});
-
-=======
->>>>>>> 4b95526a
 // This test is inconsistent and may need to be refactored. It passes sometimes and fails other.
 ava.skip('.findRandomExitPointForSIDIcao() returns the name of a random exitPoint from within a SID route', (t) => {
     const ICAO = 'COWBY6';
