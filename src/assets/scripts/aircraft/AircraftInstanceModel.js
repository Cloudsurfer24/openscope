--- conflicted
+++ resolved
@@ -1705,7 +1705,6 @@
     }
 
     /**
-<<<<<<< HEAD
      * Checks if the aircraft is inside the airspace of a specified airport
      *
      * @for AircraftInstanceModel
@@ -1726,8 +1725,6 @@
     }
 
     /**
-     * Aircraft is actively following an instrument approach
-=======
      * Aircraft is actively following an instrument approach and is elegible for reduced separation
      *
      * If the game ever distinguishes between ILS/MLS/LAAS
@@ -1735,7 +1732,6 @@
      * distinguish between them.  Until then, presume landing is via
      * ILS with appropriate procedures in place.
      *
->>>>>>> ec51eec6
      * @for AircraftInstanceModel
      * @method runTakeoff
      */
