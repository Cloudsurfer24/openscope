import $ from 'jquery';
import _cloneDeep from 'lodash/cloneDeep';
import _has from 'lodash/has';
import _filter from 'lodash/filter';
import AirportController from '../airport/AirportController';
import CanvasStageModel from './CanvasStageModel';
import EventBus from '../lib/EventBus';
import GameController from '../game/GameController';
import TimeKeeper from '../engine/TimeKeeper';
import { tau } from '../math/circle';
import {
    sin,
    cos,
    round,
    extrapolate_range_clamp,
    clamp
} from '../math/core';
import {
    positive_intersection_with_rect,
    vadd,
    vectorize_2d,
    vscale
} from '../math/vector';
import { leftPad } from '../utilities/generalUtilities';
import {
    degreesToRadians,
    km
} from '../utilities/unitConverters';
import {
    FLIGHT_PHASE,
    FLIGHT_CATEGORY
} from '../constants/aircraftConstants';
import {
    BASE_CANVAS_FONT,
    CANVAS_NAME
} from '../constants/canvasConstants';
import { THEME } from '../constants/themes';
import { EVENT } from '../constants/eventNames';
import {
    INVALID_INDEX,
    INVALID_NUMBER,
    TIME
} from '../constants/globalConstants';

/**
 * @class CanvasController
 */
export default class CanvasController {
    /**
     * @constructor
     * @param $element {JQuery|HTML Element}
     * @param aircraftController {AircraftController}
     * @param navigationLibrary {NavigationLibrary}
     * @param scopeModel {ScopeModel}
     */
    constructor($element, aircraftController, navigationLibrary, scopeModel) {
        /**
         * Reference to the `window` object
         *
         * @property $window
         * @type {JQuery|HTML Element}
         */
        this.$window = $(window);

        /**
         * Reference to the `#canvases` tag which acts as the container
         * element for all the `<canvas />` elements
         *
         * @property $element
         * @type $element {JQuery|HTML Element}
         * @default $element
         */
        this.$element = $element;

        /**
         * @property _aircraftController
         * @type {AircraftController}
         * @private
         */
        this._aircraftController = aircraftController;

        /**
         * @property _navigationLibrary
         * @type {NavigationLibrary}
         * @private
         */
        this._navigationLibrary = navigationLibrary;

        /**
         * @property _scopeModel
         * @type {ScopeModel}
         * @private
         */
        this._scopeModel = scopeModel;

        /**
         * @property _eventBus
         * @type {EventBus}
         * @private
         */
        this._eventBus = EventBus;

        /**
         * @property _context
         * @type {object<string, HTMLCanvasContext>}
         * @private
         */
        this._context = {};

        /**
         * Flag used to determine if the canvas dimensions should be resized
         *
         * @property _shouldResize
         * @type {boolean}
         * @default true
         * @private
         */
        this._shouldResize = true;

        /**
         * Flag used to determine if the Aircraft canvas should be updated
         *
         * @property _shouldShallowRender
         * @type {boolean}
         * @default true
         */
        this._shouldShallowRender = true;

        /**
         * Flag used to determine if _all_ canvases should be updated
         *
         * When this is true, the non-updating canvases like terrain, fix labels,
         * video map, etc will be recalculated and re-drawn.
         *
         * This should only be true when the view changes via zoom/pan or airport change
         *
         * @property _shouldDeepRender
         * @type {boolean}
         * @default true
         */
        this._shouldDeepRender = true;

        /**
         * Flag used to determine if fix labels should be displayed
         *
         * @property _shouldDrawFixLabels
         * @type {boolean}
         * @default false
         */
        this._shouldDrawFixLabels = false;

        /**
         * Flag used to determine if restricted areas should be displayed
         *
         * @property _shouldDrawRestrictedAreas
         * @type {boolean}
         * @default false
         */
        this._shouldDrawRestrictedAreas = false;

        /**
         * Flag used to determine if the sid map should be displayed
         *
         * @property _shouldDrawSidMap
         * @type {boolean}
         * @default false
         */
        this._shouldDrawSidMap = false;

        /**
         * Flag used to determine if terrain should be displayed
         *
         * @property _shouldDrawTerrain
         * @type {boolean}
         * @default true
         */
        this._shouldDrawTerrain = true;

        /**
         * has a console.warn been output for terrain?
         *
         * This is meant for airport contributors designing new airports
         *
         * @property _hasSeenTerrainWarning
         * @type {boolean}
         * @default false
         */
        this._hasSeenTerrainWarning = false;

        /**
         * container property for the current canvas theme
         *
         * @property theme
         * @type {object}
         */
        this.theme = THEME.DEFAULT;

        return this._init()
            ._setupHandlers()
            .enable();
    }

    /**
     * @for CanvasController
     * @method _init
     * @private
     * @chainable
     */
    _init() {
        return this;
    }

    /**
     * @for CanvasController
     * @method _setupHandlers
     * @chainable
     * @private
     */
    _setupHandlers() {
        this._onCenterPointInViewHandler = this._onCenterPointInView.bind(this);
        this._onChangeViewportPanHandler = this._onChangeViewportPan.bind(this);
        this._onChangeViewportZoomHandler = this._onChangeViewportZoom.bind(this);
        this._onMarkDirtyCanvasHandler = this._onMarkDirtyCanvas.bind(this);
        this._onToggleLabelsHandler = this._onToggleLabels.bind(this);
        this._onToggleRestrictedAreasHandler = this._onToggleRestrictedAreas.bind(this);
        this._onToggleSidMapHandler = this._onToggleSidMap.bind(this);
        this._onAirportChangeHandler = this._onAirportChange.bind(this);
        this._onToggleTerrainHandler = this._onToggleTerrain.bind(this);
        this._onResizeHandler = this.canvas_resize.bind(this);

        this._setThemeHandler = this._setTheme.bind(this);

        return this;
    }

    /**
     * @for CanvasController
     * @method enable
     * @chainable
     */
    enable() {
        this._eventBus.on(EVENT.REQUEST_TO_CENTER_POINT_IN_VIEW, this._onCenterPointInViewHandler);
        this._eventBus.on(EVENT.PAN_VIEWPORT, this._onChangeViewportPanHandler);
        this._eventBus.on(EVENT.ZOOM_VIEWPORT, this._onChangeViewportZoomHandler);
        this._eventBus.on(EVENT.MARK_CANVAS_DIRTY, this._onMarkDirtyCanvasHandler);
        this._eventBus.on(EVENT.TOGGLE_LABELS, this._onToggleLabelsHandler);
        this._eventBus.on(EVENT.TOGGLE_RESTRICTED_AREAS, this._onToggleRestrictedAreasHandler);
        this._eventBus.on(EVENT.TOGGLE_SID_MAP, this._onToggleSidMapHandler);
        this._eventBus.on(EVENT.TOGGLE_TERRAIN, this._onToggleTerrainHandler);
        this._eventBus.on(EVENT.AIRPORT_CHANGE, this._onAirportChangeHandler);
        this._eventBus.on(EVENT.SET_THEME, this._setThemeHandler);
        window.addEventListener('resize', this._onResizeHandler);

        this.$element.addClass(this.theme.CLASSNAME);

        return this;
    }

    /**
     * @for CanvasController
     * @method disable
     */
    disable() {
        this._eventBus.off(EVENT.REQUEST_TO_CENTER_POINT_IN_VIEW, this._onCenterPointInView);
        this._eventBus.off(EVENT.PAN_VIEWPORT, this._onChangeViewportPan);
        this._eventBus.off(EVENT.ZOOM_VIEWPORT, this._onChangeViewportZoom);
        this._eventBus.off(EVENT.MARK_CANVAS_DIRTY, this._onMarkDirtyCanvas);
        this._eventBus.off(EVENT.TOGGLE_LABELS, this._onToggleLabels);
        this._eventBus.off(EVENT.TOGGLE_RESTRICTED_AREAS, this._onToggleRestrictedAreas);
        this._eventBus.off(EVENT.TOGGLE_SID_MAP, this._onToggleSidMap);
        this._eventBus.off(EVENT.TOGGLE_TERRAIN, this._onToggleTerrain);
        this._eventBus.off(EVENT.AIRPORT_CHANGE, this._onAirportChangeHandler);
        this._eventBus.off(EVENT.SET_THEME, this._setTheme);
        window.removeEventListener('resize', this._onResizeHandler);

        return this.destroy();
    }

    /**
     * @for CanvasController
     * @method destroy
     */
    destroy() {
        this.$window = null;
        this.$element = null;
        this._context = {};
        this._shouldResize = true;
        this._shouldShallowRender = true;
        this._shouldDeepRender = true;
        this._shouldDrawFixLabels = false;
        this._shouldDrawRestrictedAreas = false;
        this._shouldDrawSidMap = false;
        this._shouldDrawTerrain = true;

        return this;
    }

    /**
     * Called by `AppController.init()`
     *
     * Creates canvas elements and stores context
     *
     * @for CanvasController
     * @method canvas_init
     */
    canvas_init() {
        this._canvas_add(CANVAS_NAME.STATIC);
        this._canvas_add(CANVAS_NAME.DYNAMIC);
    }

    /**
     * Called by `AppController.complete()`
     *
     * @for CanvasController
     * @method
     */
    canvas_complete() {
        // TODO: not sure what the rationale is here. this should be removed/reworked if possible
        setTimeout(() => {
            this._markDeepRender();
        }, 500);
    }

    /**
     * A `resize` event was captured by the `AppController`
     *
     * Here we re-calculate the canvas dimensions
     *
     * @for CanvasController
     * @method canvas_resize
     */
    canvas_resize() {
        if (this._shouldResize) {
            CanvasStageModel.updateHeightAndWidth(
                this.$window.height(),
                this.$window.width()
            );
        }

        for (const canvasName in this._context) {
            const context = this._context[canvasName];
            context.canvas.height = CanvasStageModel.height;
            context.canvas.width = CanvasStageModel.width;

            this._adjustHidpi(canvasName);
        }

        this._markDeepRender();
    }

    /**
     * Main update method called by `AppController.update_post()` within the game loop
     *
     * All methods called from this function should accept a canvas context argument.
     * The rationale here is that each method sets up and tears down any origin or state
     * transformations themselves. This way the methods can be organized or moved any
     * way we choose without having to worry about what the current state of the `context`
     *
     * It is important for code in this method, or called by this method, to be as
     * performant as possible so as not to degrade performance.
     *
     * @for CanvasController
     * @method canvas_update_post
     */
    canvas_update_post() {
        if (!this._shouldShallowRender && !TimeKeeper.shouldUpdate()) {
            return;
        }

        if (this._shouldDeepRender) {
            // we should only ever enter this block as a result of a change in the view
            // or an airport change. these methods involve much more complicated drawing
            // and can degrade performance if called too frequently.
            const staticCanvasCtx = this._getCanvasContextByName(CANVAS_NAME.STATIC);

            this._clearCanvasContext(staticCanvasCtx);
            this._drawVideoMap(staticCanvasCtx);
            this._drawTerrain(staticCanvasCtx);
            this._drawRestrictedAirspace(staticCanvasCtx);
            this._drawRunways(staticCanvasCtx);
            this._drawAirportFixesAndLabels(staticCanvasCtx);
            this._drawSids(staticCanvasCtx);
            this._drawAirspaceAndRangeRings(staticCanvasCtx);
            this._drawWindVane(staticCanvasCtx);
            this._drawRunwayLabels(staticCanvasCtx);
            this._drawCurrentScale(staticCanvasCtx);
            this._drawSelectedAircraftCompass(staticCanvasCtx);
        }

        const dynamicCanvasCtx = this._getCanvasContextByName(CANVAS_NAME.DYNAMIC);

        this._clearCanvasContext(dynamicCanvasCtx);
        this._drawRadarTargetList(dynamicCanvasCtx);
        this._drawAircraftDataBlocks(dynamicCanvasCtx);

        this._shouldShallowRender = false;
        this._shouldDeepRender = false;
    }

    /**
     * Add a `canvas` element to the DOM
     *
     * @for CanvasController
     * @method _canvas_add
     * @param name {CANVAS_NAME|string}
     * @private
     */
    _canvas_add(name) {
        const canvasTemplate = `<canvas id='${name}-canvas'></canvas>`;

        this.$element.append(canvasTemplate);

        this._context[name] = $(`#${name}-canvas`).get(0).getContext('2d');
    }

    /**
     * @for CanvasController
     * @method _adjustHidpi
     * @private
     */
    _adjustHidpi(canvasName) {
        const devicePixelRatio = window.devicePixelRatio || 1;
        const canvasContext = this._context[canvasName];

        if (devicePixelRatio <= 1) {
            return;
        }

        const $canvasElement = $(`#${canvasContext.canvas.id}`).get(0);

        $($canvasElement).attr('height', CanvasStageModel.height * devicePixelRatio);
        $($canvasElement).css('height', CanvasStageModel.height);
        $($canvasElement).attr('width', CanvasStageModel.width * devicePixelRatio);
        $($canvasElement).css('width', CanvasStageModel.width);

        canvasContext.scale(devicePixelRatio, devicePixelRatio);
    }

    /**
     * Clear the current canvas context
     *
     * @for CanvasController
     * @method _clearCanvasContext
     * @param cc {HTMLCanvasContext}
     * @private
     */
    _clearCanvasContext(cc) {
        cc.clearRect(0, 0, CanvasStageModel.width, CanvasStageModel.height);
    }

    /**
     * @for CanvasController
     * @method _drawSingleRunway
     * @param cc {HTMLCanvasContext}
     * @param runwayModel {RunwayModel}
     * @param mode {boolean}               flag to switch between drawing a runway or just a runway centerline
     * @private
     */
    _drawSingleRunway(cc, runwayModel, mode) {
        const runwayLength = round(CanvasStageModel.translateKilometersToPixels(runwayModel.length / 2)) * -2;
        const angle = runwayModel.angle;
        const runwayPosition = CanvasStageModel.translatePostionModelToRoundedCanvasPosition(runwayModel.relativePosition);

        cc.save();
        cc.translate(runwayPosition.x, runwayPosition.y);
        cc.rotate(angle);

        // runway body
        if (!mode) {
            cc.strokeStyle = '#899';
            cc.lineWidth = 2.8;

            cc.beginPath();
            cc.moveTo(0, 0);
            cc.lineTo(0, runwayLength);
            cc.stroke();
        } else {
            // extended centerlines
            if (!runwayModel.ils.enabled) {
                return;
            }

            cc.strokeStyle = this.theme.SCOPE.RUNWAY_EXTENDED_CENTERLINE;
            cc.lineWidth = 1;

            cc.beginPath();
            cc.moveTo(0, 0);
            cc.lineTo(0, CanvasStageModel.translateKilometersToPixels(runwayModel.ils.loc_maxDist));
            cc.stroke();
        }

        cc.restore();
    }

    /**
     * @for CanvasController
     * @method _drawRunwayLabel
     * @param cc {HTMLCanvasContext}
     * @param runway {RunwayModel}
     * @private
     */
    _drawRunwayLabel(cc, runwayModel) {
        const length2 = round(CanvasStageModel.translateKilometersToPixels(runwayModel.length / 2)) + 0.5;
        const runwayPosition = CanvasStageModel.translatePostionModelToRoundedCanvasPosition(runwayModel.relativePosition);
        const { angle } = runwayModel;
        const textHeight = 14;

        cc.save();
        cc.translate(runwayPosition.x, runwayPosition.y);
        cc.rotate(angle);
        cc.textAlign = 'center';
        cc.textBaseline = 'middle';
        cc.save();
        cc.translate(0, length2 + textHeight);
        cc.rotate(-angle);
        cc.fillText(runwayModel.name, 0, 0);
        cc.restore();
        cc.restore();
    }

    /**
     * @for CanvasController
     * @method _drawRunways
     * @param cc {HTMLCanvasContext}
     * @private
     */
    _drawRunways(cc) {
        if (!this._shouldDrawFixLabels) {
            return;
        }

        cc.save();
        cc.translate(CanvasStageModel.halfWidth, CanvasStageModel.halfHeight);
        cc.font = '11px monoOne, monospace';
        cc.strokeStyle = this.theme.SCOPE.RUNWAY;
        cc.fillStyle = this.theme.SCOPE.RUNWAY;
        cc.lineWidth = 4;

        const airportModel = AirportController.airport_get();

        // TODO: we should try to consolidate this so we aren't looping over the runway collection multiple times
        // Extended Centerlines
        for (let i = 0; i < airportModel.runways.length; i++) {
            this._drawSingleRunway(cc, airportModel.runways[i][0], true);
            this._drawSingleRunway(cc, airportModel.runways[i][1], true);
        }

        // Runways
        for (let i = 0; i < airportModel.runways.length; i++) {
            this._drawSingleRunway(cc, airportModel.runways[i][0], false);
        }

        cc.restore();
    }

    /**
     * @for CanvasController
     * @method _drawRunwayLabels
     * @param cc {HTMLCanvasContext}
     * @private
     */
    _drawRunwayLabels(cc) {
        if (!this._shouldDrawFixLabels) {
            return;
        }

        const airportModel = AirportController.airport_get();

        cc.save();
        cc.translate(CanvasStageModel.halfWidth, CanvasStageModel.halfHeight);
        cc.fillStyle = this.theme.SCOPE.RUNWAY_LABELS;

        for (let i = 0; i < airportModel.runways.length; i++) {
            this._drawRunwayLabel(cc, airportModel.runways[i][0]);
            this._drawRunwayLabel(cc, airportModel.runways[i][1]);
        }

        cc.restore();
    }

    /**
     * Draw scale in the top right corner of the scope
     *
     * @for CanvasController
     * @method _drawCurrentScale
     * @param cc {HTMLCanvasContext}
     * @private
     */
    _drawCurrentScale(cc) {
        cc.save();

        const offsetX = 35;
        const offsetY = 10;
        const height = 5;
        const length = round(1 / CanvasStageModel.scale * 50);
        const px_length = round(CanvasStageModel.translateKilometersToPixels(length));
        const widthLessOffset = CanvasStageModel.width - offsetX;

        cc.font = '10px monoOne, monospace';
        cc.fillStyle = this.theme.SCOPE.TOP_ROW_TEXT;
        cc.strokeStyle = this.theme.SCOPE.TOP_ROW_TEXT;
        cc.translate(0.5, 0.5);
        cc.lineWidth = 1;
        cc.textAlign = 'center';
        cc.moveTo(widthLessOffset, offsetY);
        cc.lineTo(widthLessOffset, offsetY + height);
        cc.lineTo(widthLessOffset - px_length, offsetY + height);
        cc.lineTo(widthLessOffset - px_length, offsetY);
        cc.stroke();
        cc.translate(-0.5, -0.5);
        cc.fillText(
            `${length} km`,
            widthLessOffset - px_length * 0.5,
            offsetY + height + 17
        );
        cc.restore();
    }

    /**
     * @for CanvasController
     * @method _drawSingleFixAndLabel
     * @param cc {HTMLCanvasContext}
     * @param fixName {string}              name of a fix
     * @param fixPosition {array<number>}   x, y canvas position of fix
     * @private
     */
    _drawSingleFixAndLabel(cc, fixModel) {
        const fixPosition = CanvasStageModel.translatePostionModelToRoundedCanvasPosition(fixModel.relativePosition);

        cc.save();
        cc.translate(fixPosition.x, fixPosition.y);
        cc.fillStyle = this.theme.SCOPE.FIX_FILL;
        cc.globalCompositeOperation = 'source-over';
        cc.lineWidth = 1;
        cc.beginPath();
        cc.moveTo(0, -5);
        cc.lineTo(4, 3);
        cc.lineTo(-4, 3);
        cc.closePath();
        cc.fill();
        cc.fillStyle = this.theme.SCOPE.FIX_TEXT;
        cc.textAlign = 'center';
        cc.textBaseline = 'top';
        cc.fillText(fixModel.name, 0, 6);
        cc.restore();
    }

    /**
     * @for CanvasController
     * @method _drawAirportFixesAndLabels
     * @param cc {HTMLCanvasContext}
     * @private
     */
    _drawAirportFixesAndLabels(cc) {
        if (!this._shouldDrawFixLabels) {
            return;
        }

        cc.save();
        cc.translate(CanvasStageModel.halfWidth, CanvasStageModel.halfHeight);
        cc.lineJoin = 'round';
        cc.font = BASE_CANVAS_FONT;

        for (let i = 0; i < this._navigationLibrary.realFixes.length; i++) {
            const fixModel = this._navigationLibrary.realFixes[i];

            this._drawSingleFixAndLabel(cc, fixModel);
        }

        cc.restore();
    }

    // TODO: break this method up into smaller chunks
    /**
     * @for CanvasController
     * @method _drawSids
     * @param cc {HTMLCanvasContext}
     * @private
     */
    _drawSids(cc) {
        if (!this._shouldDrawSidMap) {
            return;
        }

        const textAtPoint = [];
        const { sidLines } = this._navigationLibrary;

        cc.save();
        cc.translate(CanvasStageModel.halfWidth, CanvasStageModel.halfHeight);
        cc.strokeStyle = this.theme.SCOPE.SID;
        cc.fillStyle = this.theme.SCOPE.SID;
        cc.setLineDash([1, 10]);
        cc.font = 'italic 14px monoOne, monospace';

        // FIXME: simplify/rector these nested loops. can we prepare the result elsewhere and store it
        // to be retrieved here? seems wasteful to calculate all this _every_ frame
        for (let i = 0; i < sidLines.length; i++) {
            const sid = sidLines[i];
            let shouldDrawProcedureName = true;
            let fixCanvasPosition;

            if (!_has(sid, 'draw')) {
                return;
            }

            for (let j = 0; j < sid.draw.length; j++) {
                const fixList = sid.draw[j];
                let exitName = null;

                for (let k = 0; k < fixList.length; k++) {
                    // write exitPoint name
                    if (fixList[k].indexOf('*') !== INVALID_INDEX) {
                        exitName = fixList[k].replace('*', '');
                        shouldDrawProcedureName = false;
                    }

                    // TODO: this is duplicated in the if block above. need to consolidate
                    const fixName = fixList[k].replace('*', '');
                    const fixPosition = this._navigationLibrary.getFixRelativePosition(fixName);

                    if (!fixPosition) {
                        console.warning(`Unable to draw line to '${fixList[k]}' because its position is not defined!`);
                    }

                    fixCanvasPosition = CanvasStageModel.translatePostionModelToRoundedCanvasPosition(fixPosition);

                    if (k === 0) {
                        cc.beginPath();
                        cc.moveTo(fixCanvasPosition.x, fixCanvasPosition.y);
                    } else {
                        cc.lineTo(fixCanvasPosition.x, fixCanvasPosition.y);
                    }
                }

                cc.stroke();

                if (exitName) {
                    // Initialize count for this transition
                    if (isNaN(textAtPoint[exitName])) {
                        textAtPoint[exitName] = 0;
                    }

                    // Move the y point for drawing depending on how many sids we have drawn text for
                    // at this point already
                    const y_point = fixCanvasPosition.y + (15 * textAtPoint[exitName]);
                    cc.fillText(`${sid.identifier}.${exitName}`, fixCanvasPosition.x + 10, y_point);

                    // Increment the count for this transition
                    textAtPoint[exitName] += 1;
                }
            }

            if (shouldDrawProcedureName) {
                const labelOffsetX = fixCanvasPosition.x + 10;

                cc.fillText(sid.identifier, labelOffsetX, fixCanvasPosition.y);
            }
        }

        cc.restore();
    }

    /**
     * Draw a trailing indicator 2.5 NM (4.6km) behind landing aircraft to help with traffic spacing
     *
     * @for CanvasController
     * @method _drawSeparationIndicator
     * @param cc {HTMLCanvasContext}
     * @param aircraftModel {AircraftModel}
     * @private
     */
    _drawSeparationIndicator(cc, aircraftModel) {
        if (!GameController.shouldUseTrailingSeparationIndicator(aircraftModel)) {
            return;
        }

        const runway = aircraftModel.fms.currentRunway;
        const oppositeOfRunwayHeading = runway.oppositeAngle;
        const aircraftCanvasPosition = CanvasStageModel.translatePostionModelToRoundedCanvasPosition(aircraftModel.relativePosition);
        cc.strokeStyle = this.theme.RADAR_TARGET.TRAILING_SEPARATION_INDICATOR;
        cc.lineWidth = 3;

        cc.translate(aircraftCanvasPosition.x, aircraftCanvasPosition.y);
        cc.rotate(oppositeOfRunwayHeading);
        cc.beginPath();
        // TODO: this should use constants
        cc.moveTo(-5, -CanvasStageModel.translateKilometersToPixels(5.556));  // 5.556km = 3.0nm
        cc.lineTo(+5, -CanvasStageModel.translateKilometersToPixels(5.556));  // 5.556km = 3.0nm
        cc.stroke();
    }

    /**
     * Draws circle around aircraft that are approaching, or are in,
     * conflict with another aircraft
     *
     * @for CanvasController
     * @method _drawAircraftRings
     * @param cc {HTMLCanvasContext}
     * @param aircraftModel {AircraftModel}
     */
    _drawAircraftRings(cc, aircraftModel) {
        const aircraftAlerts = aircraftModel.hasAlerts();

        cc.save();

        let strokeStyle = cc.fillStyle;
        // TODO: this block should be simplified
        if (aircraftAlerts[0]) {
            if (aircraftAlerts[1]) {
                // red violation circle
                strokeStyle = this.theme.RADAR_TARGET.RING_VIOLATION;
            } else {
                // white warning circle
                strokeStyle = this.theme.RADAR_TARGET.RING_CONFLICT;
            }
        }

        cc.strokeStyle = strokeStyle;
        cc.beginPath();
        cc.arc(0, 0, CanvasStageModel.translateKilometersToPixels(km(3)), 0, tau());  // 3nm RADIUS
        cc.stroke();
        cc.restore();
    }

    /**
     * Draw the RADAR RETURN AND HISTORY DOTS ONLY of the specified radar target model
     *
     * @for CanvasController
     * @method _drawSingleRadarTarget
     * @param cc {HTMLCanvasContext}
     * @param radarTargetModel {RadarTargetModel}
     * @private
     */
    _drawSingleRadarTarget(cc, radarTargetModel) {
        const { aircraftModel } = radarTargetModel;
        const match = prop.input.callsign.length > 0 && aircraftModel.matchCallsign(prop.input.callsign);

        if (!aircraftModel.isVisible()) {
            return;
        }

        // Trailling
        let trailling_length = this.theme.RADAR_TARGET.HISTORY_LENGTH;
        const dpr = window.devicePixelRatio || 1;

        if (dpr > 1) {
            trailling_length *= round(dpr);
        }

        cc.save();

        let fillStyle = this.theme.RADAR_TARGET.HISTORY_DOT_INSIDE_RANGE;

        if (!aircraftModel.inside_ctr) {
            fillStyle = this.theme.RADAR_TARGET.HISTORY_DOT_OUTSIDE_RANGE;
        }

        cc.fillStyle = fillStyle;

        const positionHistory = aircraftModel.relativePositionHistory;

        for (let i = 0; i < positionHistory.length; i++) {
            const position = aircraftModel.relativePositionHistory[i];
            const canvasPosition = CanvasStageModel.translatePostionModelToRoundedCanvasPosition(position);

            cc.beginPath();
            cc.arc(
                canvasPosition.x,
                canvasPosition.y,
                CanvasStageModel.translateKilometersToPixels(this.theme.RADAR_TARGET.HISTORY_DOT_RADIUS_KM),
                0,
                tau()
            );
            cc.closePath();
            cc.fill();
        }

        cc.restore();

        if (positionHistory.length > trailling_length) {
            // TODO: This slice is being reassigned to the aircraft, which doesn't really
            // make sense as a canvas controller job. This should be done elsewhere.
            aircraftModel.relativePositionHistory = positionHistory.slice(
                positionHistory.length - trailling_length,
                positionHistory.length
            );
        }

        if (aircraftModel.isEstablishedOnCourse()) {
            cc.save();

            this._drawSeparationIndicator(cc, aircraftModel);

            cc.restore();
        }

        // Draw the future path
        // breaking project convention here with an if/else simply for readability
        if (GameController.game.option.getOptionByName('drawProjectedPaths') === 'always') {
            this._drawAircraftFuturePath(cc, aircraftModel);
        } else if (GameController.game.option.getOptionByName('drawProjectedPaths') === 'selected' && aircraftModel.warning || match) {
            this._drawAircraftFuturePath(cc, aircraftModel);
        }

        const alerts = aircraftModel.hasAlerts();
        const aircraftCanvasPosition = CanvasStageModel.translatePostionModelToRoundedCanvasPosition(aircraftModel.relativePosition);

        cc.translate(aircraftCanvasPosition.x, aircraftCanvasPosition.y);

        this._drawAircraftVectorLines(cc, aircraftModel);

        if (aircraftModel.notice || alerts[0]) {
            this._drawAircraftRings(cc, aircraftModel);
        }

        let radarTargetRadiusKm = this.theme.RADAR_TARGET.RADIUS_KM;

        // Draw bigger circle around radar target when the aircraftModel is selected
        if (match) {
            radarTargetRadiusKm = this.theme.RADAR_TARGET.RADIUS_SELECTED_KM;
        }

        // Draw the radar target (aka aircraft position dot)
        cc.fillStyle = this.theme.RADAR_TARGET.RADAR_TARGET;
        cc.beginPath();
        cc.arc(0, 0, CanvasStageModel.translateKilometersToPixels(radarTargetRadiusKm), 0, tau());
        cc.fill();
    }

    /**
     * Draw aircraft vector lines (projected track lines or PTL)
     *
     * Note: These extend in front of aircraft a definable number of minutes
     *
     * @for CanvasController
     * @method _drawAircraftVectorLines
     * @param cc {HTMLCanvasContext}
     * @param aircraft {AircraftModel}
     * @private
     */
    _drawAircraftVectorLines(cc, aircraft) {
        if (aircraft.hit) {
            return;
        }

        cc.save();

        cc.fillStyle = this.theme.RADAR_TARGET.PROJECTED_TRACK_LINES;
        cc.strokeStyle = this.theme.RADAR_TARGET.PROJECTED_TRACK_LINES;

        const ptlLengthMultiplier = GameController.getPtlLength();
        const lineLengthInHours = ptlLengthMultiplier * TIME.ONE_MINUTE_IN_HOURS;
        const lineLength_km = km(aircraft.groundSpeed * lineLengthInHours);
        const groundTrackVector = vectorize_2d(aircraft.groundTrack);
        const scaledGroundTrackVector = vscale(groundTrackVector, lineLength_km);
        const screenPositionOffsetX = CanvasStageModel.translateKilometersToPixels(scaledGroundTrackVector[0]);
        const screenPositionOffsetY = CanvasStageModel.translateKilometersToPixels(scaledGroundTrackVector[1]);

        cc.beginPath();
        cc.moveTo(0, 0);
        cc.lineTo(screenPositionOffsetX, -screenPositionOffsetY);
        cc.stroke();
        cc.restore();
    }

    // TODO: This is currently not working correctly and not in use
    /**
     * Draw dashed line from last coordinate of future track through
     * any later requested fixes.
     *
     * @for CanvasController
     * @method canvas_draw_future_track_fixes
     * @param cc {HTMLCanvasContext}
     * @param aircraft {AircraftModel}
     * @param future_track
     */
    canvas_draw_future_track_fixes(cc, aircraft, future_track) {
        // const waypointList = aircraft.fms.waypoints;
        //
        // if (waypointList.length <= 1) {
        //     return;
        // }
        // const start = future_track.length - 1;
        // const x = CanvasStageModel.translateKilometersToPixels(future_track[start][0]) + CanvasStageModel._panX;
        // const y = -CanvasStageModel.translateKilometersToPixels(future_track[start][1]) + CanvasStageModel._panY;
        //
        // cc.beginPath();
        // cc.moveTo(x, y);
        // cc.setLineDash([3, 10]);
        //
        // for (let i = 0; i < waypointList.length; i++) {
        //     const [x, y] = waypointList[i].relativePosition;
        //     const fx = CanvasStageModel.translateKilometersToPixels(x) + CanvasStageModel._panX;
        //     const fy = -CanvasStageModel.translateKilometersToPixels(y) + CanvasStageModel._panY;
        //
        //     cc.lineTo(fx, fy);
        // }
        //
        // cc.stroke();
    }

    /**
     * Run physics updates into the future, draw future track
     *
     * @for CanvasController
     * @method _drawAircraftFuturePath
     * @param cc {HTMLCanvasContext}
     * @param aircraft {AircraftModel}
     * @private
     */
    _drawAircraftFuturePath(cc, aircraft) {
        if (aircraft.isTaxiing() || TimeKeeper.simulationRate !== 1) {
            return;
        }

        let was_locked = false;
        const future_track = [];
        const fms_twin = _cloneDeep(aircraft.fms);
        const twin = _cloneDeep(aircraft);

        twin.fms = fms_twin;
        twin.projected = true;
        TimeKeeper.saveDeltaTimeBeforeFutureTrackCalculation();

        for (let i = 0; i < 60; i++) {
            twin.update();

            const ils_locked = twin.isEstablishedOnCourse() && twin.fms.currentPhase === FLIGHT_PHASE.APPROACH;

            future_track.push([...twin.relativePosition, ils_locked]);

            if (ils_locked && twin.altitude < 500) {
                break;
            }
        }

        TimeKeeper.restoreDeltaTimeAfterFutureTrackCalculation();

        cc.save();

        let strokeStyle = this.theme.RADAR_TARGET.PROJECTION_ARRIVAL;

        // future track colors
        if (aircraft.category === FLIGHT_CATEGORY.DEPARTURE) {
            strokeStyle = this.theme.RADAR_TARGET.PROJECTION_DEPARTURE;
        }

        cc.strokeStyle = strokeStyle;
        cc.globalCompositeOperation = 'screen';
        cc.lineWidth = 2;
        cc.beginPath();

        for (let i = 0; i < future_track.length; i++) {
            const track = future_track[i];
            const ils_locked = track[2];
            const trackPosition = CanvasStageModel.translatePostionModelToPreciseCanvasPosition(track);

            if (ils_locked && !was_locked) {
                cc.lineTo(trackPosition.x, trackPosition.y);
                // end the current path, start a new path with lockedStroke
                cc.stroke();
                cc.strokeStyle = this.theme.RADAR_TARGET.PROJECTION_ESTABLISHED_ON_APPROACH;
                cc.lineWidth = 3;
                cc.beginPath();
                cc.moveTo(trackPosition.x, trackPosition.y);

                was_locked = true;

                continue;
            }

            if (i === 0) {
                cc.moveTo(trackPosition.x, trackPosition.y);
            } else {
                cc.lineTo(trackPosition.x, trackPosition.y);
            }
        }

        cc.stroke();

        // TODO: following method not in use, leaving for posterity
        // this.canvas_draw_future_track_fixes(cc, twin, future_track);

        cc.restore();
    }

    /**
     * Draw the RADAR RETURN AND HISTORY DOTS ONLY of all radar target models
     *
     * @for CanvasController
     * @method _drawRadarTargetList
     * @param cc {HTMLCanvasContext}
     * @private
     */

    _drawRadarTargetList(cc) {
        cc.font = BASE_CANVAS_FONT;
        cc.save();
        cc.translate(CanvasStageModel.halfWidth, CanvasStageModel.halfHeight);

        const radarTargetModels = this._scopeModel.radarTargetCollection.items;

        for (let i = 0; i < radarTargetModels.length; i++) {
            cc.save();

            this._drawSingleRadarTarget(cc, radarTargetModels[i]);

            cc.restore();
        }

        cc.restore();
    }

    /**
     * Draw an aircraft's data block
     * (box that contains callsign, altitude, speed)
     *
     * @for CanvasController
     * @method _drawSingleAircraftDataBlock
     * @param cc {HTMLCanvasContext}
     * @param radarTargetModel {RadarTargetModel}
     * @private
     */
    _drawSingleAircraftDataBlock(cc, radarTargetModel) {
        const { aircraftModel } = radarTargetModel;

        if (!aircraftModel.isVisible() || aircraftModel.hit) {
            return;
        }

        cc.save();

        // FIXME: logic and math here should be done once and not every frame. this could be moved to the `RadarTargetModel`
        const { callsign } = aircraftModel;
        const paddingLR = 5;
        // width of datablock (scales to fit callsign)
        const width = clamp(1, 5.8 * callsign.length) + (paddingLR * 2);
        const halfWidth = width / 2;
        // height of datablock
        const height = 31;
        const halfHeight = height / 2;
        // width of colored bar
        const barWidth = 3;
        const barHalfWidth = barWidth / 2;
        const ILS_enabled = aircraftModel.pilot.hasApproachClearance;
        const lock_size = height / 3;
        const lock_offset = lock_size / 8;
        const pi = Math.PI;
        const point1 = lock_size - barHalfWidth;
        const a = point1 - lock_offset;
        const b = barHalfWidth;
        const clipping_mask_angle = Math.atan(b / a);
        // describes how far around to arc the arms of the ils lock case
        const pi_slice = pi / 24;
        let match = false;

        // Callsign Matching
        if (prop.input.callsign.length > 0 && aircraftModel.matchCallsign(prop.input.callsign)) {
            match = true;
        }

        // set color, intensity, and style elements
        let red = this.theme.DATA_BLOCK.ARRIVAL_BAR_OUT_OF_RANGE;
        let green = this.theme.DATA_BLOCK.BACKGROUND_OUT_OF_RANGE;
        let blue = this.theme.DATA_BLOCK.DEPARTURE_BAR_OUT_OF_RANGE;
        let white = this.theme.DATA_BLOCK.TEXT_OUT_OF_RANGE;

        if (aircraftModel.inside_ctr) {
            red = this.theme.DATA_BLOCK.ARRIVAL_BAR_IN_RANGE;
            green = this.theme.DATA_BLOCK.BACKGROUND_IN_RANGE;
            blue = this.theme.DATA_BLOCK.DEPARTURE_BAR_IN_RANGE;
            white = this.theme.DATA_BLOCK.TEXT_IN_RANGE;

            if (match) {
                red = this.theme.DATA_BLOCK.ARRIVAL_BAR_SELECTED;
                green = this.theme.DATA_BLOCK.BACKGROUND_SELECTED;
                blue = this.theme.DATA_BLOCK.DEPARTURE_BAR_SELECTED;
                white = this.theme.DATA_BLOCK.TEXT_SELECTED;
            }
        }

        cc.textBaseline = 'middle';

        let dataBlockLeaderDirection = radarTargetModel.dataBlockLeaderDirection;

        if (dataBlockLeaderDirection === INVALID_NUMBER) {
            dataBlockLeaderDirection = this.theme.DATA_BLOCK.LEADER_DIRECTION;
        }

        let offsetComponent = [
            Math.sin(degreesToRadians(dataBlockLeaderDirection)),
            -Math.cos(degreesToRadians(dataBlockLeaderDirection))
        ];

        // `degreesToRadians('ctr')` above will yield NaN, so we override that here
        if (dataBlockLeaderDirection === 'ctr') {
            offsetComponent = [0, 0];
        }

        // Move to center of where the data block is to be drawn
        const ac_pos = [
            round(CanvasStageModel.translateKilometersToPixels(aircraftModel.relativePosition[0])) + CanvasStageModel._panX,
            -round(CanvasStageModel.translateKilometersToPixels(aircraftModel.relativePosition[1])) + CanvasStageModel._panY
        ];

        const leaderLength = this._calculateLeaderLength(radarTargetModel);
        const blockPadding = this.theme.DATA_BLOCK.LEADER_PADDING_FROM_BLOCK_PX;
        const targetPadding = this.theme.DATA_BLOCK.LEADER_PADDING_FROM_TARGET_PX;
        const leaderStart = [
            ac_pos[0] + (offsetComponent[0] * targetPadding),
            ac_pos[1] + (offsetComponent[1] * targetPadding)
        ];
        const leaderEnd = [
            ac_pos[0] + offsetComponent[0] * (leaderLength - blockPadding),
            ac_pos[1] + offsetComponent[1] * (leaderLength - blockPadding)
        ];
        const leaderIntersectionWithBlock = [
            ac_pos[0] + offsetComponent[0] * leaderLength,
            ac_pos[1] + offsetComponent[1] * leaderLength
        ];

        cc.moveTo(...leaderStart);
        cc.lineTo(...leaderEnd);
        cc.strokeStyle = white;
        cc.stroke();

        const blockCenterOffset = {
            ctr: [0, 0],
            360: [0, -halfHeight],
            45: [halfWidth, -halfHeight],
            90: [halfWidth, 0],
            135: [halfWidth, halfHeight],
            180: [0, halfHeight],
            225: [-halfWidth, halfHeight],
            270: [-halfWidth, 0],
            315: [-halfWidth, -halfHeight]
        };
        const leaderEndToBlockCenter = blockCenterOffset[dataBlockLeaderDirection];
        const dataBlockCenter = vadd(leaderIntersectionWithBlock, leaderEndToBlockCenter);

        cc.translate(...dataBlockCenter);

        // Draw datablock shapes
        if (!ILS_enabled && this.theme.DATA_BLOCK.HAS_FILL) {
            // data block box background fill
            cc.fillStyle = green;
            cc.fillRect(-halfWidth, -halfHeight, width, height);

            // Draw colored bar
            cc.fillStyle = (aircraftModel.category === FLIGHT_CATEGORY.DEPARTURE) ? blue : red;
            cc.fillRect(-halfWidth - barWidth, -halfHeight, barWidth, height);
        } else if (this.theme.DATA_BLOCK.HAS_FILL) {
            // Box with ILS Lock Indicator
            cc.save();

            // Draw green part of box (excludes space where ILS Clearance Indicator juts in)
            cc.fillStyle = green;
            cc.beginPath();
            cc.moveTo(-halfWidth, halfHeight);  // bottom-left corner
            cc.lineTo(halfWidth, halfHeight);   // bottom-right corner
            cc.lineTo(halfWidth, -halfHeight);  // top-right corner
            cc.lineTo(-halfWidth, -halfHeight); // top-left corner
            cc.lineTo(-halfWidth, -point1);  // begin side cutout
            cc.arc(-halfWidth - barHalfWidth,
                -lock_offset, lock_size / 2 + barHalfWidth,
                clipping_mask_angle - pi / 2,
                0
            );
            cc.lineTo(-halfWidth + lock_size / 2, lock_offset);
            cc.arc(-halfWidth - barHalfWidth,
                lock_offset,
                lock_size / 2 + barHalfWidth,
                0,
                pi / 2 - clipping_mask_angle
            );
            cc.closePath();
            cc.fill();

            // Draw ILS Clearance Indicator
            cc.translate(-halfWidth - barHalfWidth, 0);
            cc.lineWidth = barWidth;
            cc.strokeStyle = red;
            cc.beginPath(); // top arc start
            cc.arc(0, -lock_offset, lock_size / 2, -pi_slice, pi + pi_slice, true);
            cc.moveTo(0, -lock_size / 2);
            cc.lineTo(0, -halfHeight);
            cc.stroke(); // top arc end
            cc.beginPath(); // bottom arc start
            cc.arc(0, lock_offset, lock_size / 2, pi_slice, pi - pi_slice);
            cc.moveTo(0, lock_size - barWidth);
            cc.lineTo(0, halfHeight);
            cc.stroke();  // bottom arc end

            if (aircraftModel.isEstablishedOnCourse()) {
                // Localizer Capture Indicator
                cc.fillStyle = white;
                cc.beginPath();
                cc.arc(0, 0, lock_size / 5, 0, pi * 2);
                cc.fill(); // Draw Localizer Capture Dot
            }

            cc.translate(halfWidth + barHalfWidth, 0);
            // unclear how this works...
            cc.beginPath(); // if removed, white lines appear on top of bottom half of lock case
            cc.stroke(); // if removed, white lines appear on top of bottom half of lock case

            cc.restore();
        }

        // Text
        const gap = 3;          // height of TOTAL vertical space between the rows (0 for touching)
        const lineheight = 4.5; // height of text row (used for spacing basis)
        const row1text = callsign;
        const aircraftAltitude = round(aircraftModel.altitude * 0.01);
        const aircraftSpeed = round(aircraftModel.groundSpeed * 0.1);
        const row2text = `${leftPad(aircraftAltitude, 3)} ${leftPad(aircraftSpeed, 2)}`;

        let fillStyle = this.theme.DATA_BLOCK.TEXT_OUT_OF_RANGE;

        if (aircraftModel.inside_ctr) {
            fillStyle = this.theme.DATA_BLOCK.TEXT_IN_RANGE;
        }

        cc.fillStyle = fillStyle;

        // Draw full datablock text
        cc.font = this.theme.DATA_BLOCK.TEXT_FONT;
        cc.textAlign = 'left';
        cc.fillText(row1text, -halfWidth + paddingLR, -gap / 2 - lineheight);
        cc.fillText(row2text, -halfWidth + paddingLR, gap / 2 + lineheight);
        cc.font = BASE_CANVAS_FONT;  // change back to normal font

        cc.restore();
    }

    /**
     * @for CanvasController
     * @method _drawAircraftDataBlocks
     * @param cc {HTMLCanvasContext}
     * @private
     */
    _drawAircraftDataBlocks(cc) {
        const radarTargetModels = this._scopeModel.radarTargetCollection.items;

        cc.save();
        cc.translate(CanvasStageModel.halfWidth, CanvasStageModel.halfHeight);

        for (let i = 0; i < radarTargetModels.length; i++) {
            this._drawSingleAircraftDataBlock(cc, radarTargetModels[i]);
        }

        cc.restore();
    }

    /**
     * Draw wind vane in lower right section of the scope view
     *
     * @for CanvasController
     * @method _drawWindVane
     * @param cc {HTMLCanvasContext}
     * @private
     */
    _drawWindVane(cc) {
        cc.save();
        cc.font = 'bold 10px monoOne, monospace';
        cc.translate(
            CanvasStageModel.width,
            CanvasStageModel.height
        );

<<<<<<< HEAD
        const wind = AirportController.airport_get().wind;
=======
        const airportModel = AirportController.airport_get();
>>>>>>> 69be1971
        const size = 80;
        const size2 = size / 2;
        const padding = 16;
        const dot = 16;
        let windspeed_line;
        let highwind;

        // Shift compass location
        cc.translate(-size2 - padding, -size2 - padding);
        cc.lineWidth = 4;

        // Outer circle
        cc.fillStyle = this.theme.WIND_VANE.OUTER_RING_FILL;
        cc.beginPath();
        cc.arc(0, 0, size2, 0, tau());
        cc.fill();

        // Inner circle
        cc.lineWidth = 1;
        cc.beginPath();
        cc.arc(0, 0, dot / 2, 0, tau());
        cc.strokeStyle = this.theme.WIND_VANE.INNER_RING_STROKE;
        cc.stroke();

        // Wind Value
        cc.fillStyle = this.theme.WIND_VANE.WIND_SPEED_TEXT;
        cc.textAlign = 'center';
        cc.textBaseline = 'center';
        cc.font = '9px monoOne, monospace';
<<<<<<< HEAD
        cc.fillText(wind.speed, 0, 3.8);
        cc.font = 'bold 10px monoOne, monospace';

        // Wind line
        if (wind.speed > 8) {
            windspeed_line = wind.speed / 2;
            highwind = true;
        } else {
            windspeed_line = wind.speed;
=======
        cc.fillText(airportModel.wind.speed, 0, 3.8);
        cc.font = 'bold 10px monoOne, monospace';

        // Wind line
        if (airportModel.wind.speed > 8) {
            windspeed_line = airportModel.wind.speed / 2;
            highwind = true;
        } else {
            windspeed_line = airportModel.wind.speed;
>>>>>>> 69be1971
            highwind = false;
        }

        cc.save();
        cc.translate(
<<<<<<< HEAD
            -dot / 2 * sin(wind.angle),
            dot / 2 * cos(wind.angle)
        );
        cc.beginPath();
        cc.moveTo(0, 0);
        cc.rotate(wind.angle);
=======
            -dot / 2 * sin(airportModel.wind.angle),
            dot / 2 * cos(airportModel.wind.angle)
        );
        cc.beginPath();
        cc.moveTo(0, 0);
        cc.rotate(airportModel.wind.angle);
>>>>>>> 69be1971
        cc.lineTo(0, extrapolate_range_clamp(0, windspeed_line, 15, 0, size2 - dot));

        // TODO: simplify. replace with initial assignment and re-assignment in if condition
        // Color wind line red for high-wind
        if (highwind) {
            cc.strokeStyle = this.theme.WIND_VANE.DIRECTION_LINE_GUSTY;
        } else {
            cc.strokeStyle = this.theme.WIND_VANE.DIRECTION_LINE;
        }

        cc.lineWidth = 2;
        cc.stroke();
        cc.restore();
        cc.fillStyle = this.theme.WIND_VANE.WIND_SPEED_TEXT;
        cc.textAlign = 'center';
        cc.textBaseline = 'top';

        for (let i = 90; i <= 360; i += 90) {
            let angle = i;

            cc.rotate(degreesToRadians(90));

            if (i === 90) {
                angle = `0${i}`;
            }

            cc.save();
            cc.fillText(angle, 0, -size2 + 4);
            cc.restore();
        }

        cc.restore();
    }

    /**
     * @for CanvasController
     * @method _drawAirspaceAndRangeRings
     * @param cc {HTMLCanvasContext}
     * @private
     */
    _drawAirspaceAndRangeRings(cc) {
        cc.save();
        // translate to airport center
        // FIXME: create method in CanvasStageModel to returns an array with these values
        cc.translate(
            round(CanvasStageModel.halfWidth + CanvasStageModel._panX),
            round(CanvasStageModel.halfHeight + CanvasStageModel._panY)
        );

        // FIXME: is this still needed?
        // Special markings for ENGM point merge
        // if (AirportController.airport_get().icao === 'ENGM') {
        //     cc.save();
        //     cc.translate(CanvasStageModel.halfWidth, CanvasStageModel.halfHeight);

        //     this.canvas_draw_engm_range_rings(cc);

        //     cc.restore();
        // }

        this._drawAirspaceBorder(cc);
        this._drawRangeRings(cc);

        cc.restore();
    }

    /**
     * Draw polygonal airspace border
     *
     * @for CanvasController
     * @method _drawAirspaceBorder
     * @param cc {HTMLCanvasContext}
     * @private
     */
    _drawAirspaceBorder(cc) {
        const airport = AirportController.airport_get();

        cc.strokeStyle = this.theme.SCOPE.AIRSPACE_PERIMETER;
        cc.fillStyle = this.theme.SCOPE.AIRSPACE_FILL;

        for (let i = 0; i < airport.airspace.length; i++) {
            const poly = $.map(airport.perimeter.poly, (v) => {
                return [v.relativePosition];
            });

            this._drawPoly(cc, poly);
            cc.clip();
        }
    }

    // FIXME: are these two methods still needed? why?
    // /**
    //  * @for CanvasController
    //  * @method canvas_draw_engm_range_rings
    //  * @param cc {HTMLCanvasContext}
    //  */
    // // Draw range rings for ENGM airport to assist in point merge
    // canvas_draw_engm_range_rings(cc) {
    //     cc.strokeStyle = this.theme.SCOPE.RANGE_RING_COLOR;
    //     cc.setLineDash([3, 6]);

    //     this.canvas_draw_fancy_rings(cc, 'BAVAD', 'GM428', 'GM432');
    //     this.canvas_draw_fancy_rings(cc, 'TITLA', 'GM418', 'GM422');
    //     this.canvas_draw_fancy_rings(cc, 'INSUV', 'GM403', 'GM416');
    //     this.canvas_draw_fancy_rings(cc, 'VALPU', 'GM410', 'GM402');
    // }

    //  /**
    //  * Draw range rings for `ENGM`
    //  *
    //  * This method is used exclusively by `.canvas_draw_engm_range_rings()`
    //  *
    //  * @for CanvasController
    //  * @method canvas_draw_fancy_rings
    //  * @param cc {HTMLCanvasContext}
    //  * @param fix_origin
    //  * @param fix1
    //  * @param fix2
    //  */
    // canvas_draw_fancy_rings(cc, fix_origin, fix1, fix2) {
    //     const airport = AirportController.airport_get();
    //     const origin = airport.getFixPosition(fix_origin);
    //     const f1 = airport.getFixPosition(fix1);
    //     const f2 = airport.getFixPosition(fix2);
    //     const minDist = Math.min(distance2d(origin, f1), distance2d(origin, f2));
    //     const halfPI = Math.PI / 2;
    //     const extend_ring = degreesToRadians(10);
    //     const start_angle = Math.atan2(f1[0] - origin[0], f1[1] - origin[1]) - halfPI - extend_ring;
    //     const end_angle = Math.atan2(f2[0] - origin[0], f2[1] - origin[1]) - halfPI + extend_ring;
    //     const x = round(CanvasStageModel.translateKilometersToPixels(origin[0])) + CanvasStageModel._panX;
    //     const y = -round(CanvasStageModel.translateKilometersToPixels(origin[1])) + CanvasStageModel._panY;
    //     // 5NM = 9.27km
    //     const radius = 9.27;

    //     for (let i = 0; i < 4; i++) {
    //         cc.beginPath();
    //         cc.arc(
    //             x,
    //             y,
    //             CanvasStageModel.translateKilometersToPixels(minDist - (i * radius)),
    //             start_angle, end_angle
    //         );

    //         cc.stroke();
    //     }
    // }

    /**
     * @for CanvasController
     * @method _drawRangeRings
     * @param cc {HTMLCanvasContext}
     * @private
     */
    _drawRangeRings(cc) {
        const airportModel = AirportController.airport_get();
        const rangeRingRadius = km(airportModel.rr_radius_nm);

        cc.linewidth = 1;
        cc.strokeStyle = this.theme.SCOPE.RANGE_RING_COLOR;

        // Fill up airportModel's ctr_radius with rings of the specified radius
        for (let i = 1; i * rangeRingRadius < airportModel.ctr_radius; i++) {
            cc.beginPath();
            cc.arc(0, 0, rangeRingRadius * CanvasStageModel.scale * i, 0, tau());
            cc.stroke();
        }
    }

    /**
     * @for CanvasController
     * @method _drawPoly
     * @param cc {HTMLCanvasContext}
     * @param poly {array<array<number, number>>}
     * @private
     */
    _drawPoly(cc, poly) {
        cc.beginPath();

        for (let i = 0; i < poly.length; i++) {
            const singlePoly = poly[i];

            cc.lineTo(
                CanvasStageModel.translateKilometersToPixels(singlePoly[0]),
                -CanvasStageModel.translateKilometersToPixels(singlePoly[1])
            );
        }

        cc.closePath();
        cc.stroke();
        cc.fill();
    }

    /**
     * @param cc {HTMLCanvasContext}
     * @param terrainLevel {object}
     * @param elevation {number}
     * @private
     */
    _drawTerrainAtElevation(cc, terrainLevel, elevation) {
        // Here we use HSL colors instead of RGB to enable easier bulk adjustments
        // to saturation/lightness of multiple elevation levels without the need
        // to use web-based color tools
        const color = `hsla(${this.theme.TERRAIN.COLOR[elevation]}`;

        cc.strokeStyle = `${color}, ${this.theme.TERRAIN.BORDER_OPACITY})`;
        cc.fillStyle = `${color}, ${this.theme.TERRAIN.FILL_OPACITY})`;

        for (let i = 0; i < terrainLevel.length; i++) {
            const terrainGroup = terrainLevel[i];

            cc.beginPath();

            for (let j = 0; j < terrainGroup.length; j++) {
                const terrainItem = terrainGroup[j];

                for (let k = 0; k < terrainItem.length; k++) {
                    if (k === 0) {
                        cc.moveTo(
                            CanvasStageModel.translateKilometersToPixels(terrainItem[k][0]),
                            -CanvasStageModel.translateKilometersToPixels(terrainItem[k][1])
                        );
                    }

                    cc.lineTo(
                        CanvasStageModel.translateKilometersToPixels(terrainItem[k][0]),
                        -CanvasStageModel.translateKilometersToPixels(terrainItem[k][1])
                    );
                }

                cc.closePath();
            }

            cc.fill();
            cc.stroke();
        }
    }

    /**
     * Draw the terrain legend in the upper right hand corner of the scope view
     *
     * @for CanvasController
     * @method _drawTerrainElevationLegend
     * @param  cc  {HTMLCanvasContext}
     * @param max_elevation {number}
     * @private
     */
    _drawTerrainElevationLegend(cc, max_elevation) {
        cc.save();
        cc.font = BASE_CANVAS_FONT;
        cc.lineWidth = 1;

        const offset = 10;
        const width = CanvasStageModel.width;
        const height = CanvasStageModel.height;
        const box_width = 30;
        const box_height = 5;

        for (let i = 1000; i <= max_elevation; i += 1000) {
            cc.save();
            // translate coordinates for every block to not use these X & Y twice in rect and text
            // .5 in X and Y coordinates are used to make 1px rectangle fit exactly into 1 px
            // and not be blurred
            cc.translate(
                width / 2 - 140.5 - (max_elevation - i) / 1000 * (box_width + 1),
                -height / 2 + offset + 0.5
            );
            cc.beginPath();
            cc.rect(0, 0, box_width - 1, box_height);
            cc.closePath();

            // in the map, terrain of higher levels has fill of all the lower levels
            // so we need to fill it below exactly as in the map
            for (let j = 0; j <= i; j += 1000) {
                cc.fillStyle = `rgba(${this.theme.TERRAIN.COLOR[j]}, ${this.theme.TERRAIN.FILL_OPACITY})`;
                cc.fill();
            }

            cc.strokeStyle = `rgba(${this.theme.TERRAIN.COLOR[i]}, ${this.theme.TERRAIN.BORDER_OPACITY})`;
            cc.stroke();

            // write elevation signs only for the outer elevations
            if (i === max_elevation || i === 1000) {
                cc.fillStyle = this.theme.SCOPE.COMPASS_TEXT;
                cc.textAlign = 'center';
                cc.textBaseline = 'top';
                cc.fillText(`${i}'`, box_width / 2 + 0.5, offset + 2);
            }

            cc.restore();
        }

        cc.restore();
    }

    /**
     * @for CanvasController
     * @method _drawTerrain
     * @param cc {HTMLCanvasContext}
     * @private
     */
    _drawTerrain(cc) {
        const airport = AirportController.airport_get();
        const airportTerrain = airport.terrain;
        let max_elevation = 0;

        if (!this._shouldDrawTerrain || Object.keys(airportTerrain).length === 0) {
            return;
        }

        cc.save();
        cc.translate(CanvasStageModel.halfWidth, CanvasStageModel.halfHeight);
        // Terrain key rectangles' outline stroke color
        // Also determines color of terrain outline drawn at '0ft'
        cc.strokeStyle = this.theme.SCOPE.FIX_FILL;
        // Somehow used to tint the terrain key rectangles' fill color
        // Also determines color of terrain fill at '0ft'
        cc.fillStyle = this.theme.SCOPE.FIX_FILL;
        cc.lineWidth = clamp(0.5, (CanvasStageModel.scale / 10), 2);
        cc.lineJoin = 'round';
        cc.save();
        cc.translate(CanvasStageModel._panX, CanvasStageModel._panY);

        for (const elevation in airportTerrain) {
            // eslint-disable-next-line
            if (!airportTerrain.hasOwnProperty(elevation)) {
                continue;
            }

            const terrainLevel = airportTerrain[elevation];

            if (elevation < 1000 && !this._hasSeenTerrainWarning) {
                console.warn(`${airport.icao}.geojson contains 'terrain' at or` +
                    ' below sea level, which is not supported!');

                this._hasSeenTerrainWarning = true;

                continue;
            }

            max_elevation = Math.max(max_elevation, elevation);

            this._drawTerrainAtElevation(cc, terrainLevel, elevation);
        }

        cc.restore();

        if (max_elevation === 0) {
            return;
        }

        this._drawTerrainElevationLegend(cc, max_elevation);

        cc.restore();
    }

    /**
     * @for CanvasController
     * @method _drawRestrictedAirspace
     * @param cc {HTMLCanvasContext}
     * @private
     */
    _drawRestrictedAirspace(cc) {
        if (!this._shouldDrawRestrictedAreas) {
            return;
        }

        cc.save();
        cc.translate(
            CanvasStageModel.halfWidth + CanvasStageModel._panX,
            CanvasStageModel.halfHeight + CanvasStageModel._panY
        );
        cc.strokeStyle = this.theme.SCOPE.RESTRICTED_AIRSPACE;
        cc.lineWidth = Math.max(CanvasStageModel.scale / 3, 2);
        cc.lineJoin = 'round';
        cc.font = BASE_CANVAS_FONT;

        const airportModel = AirportController.airport_get();

        for (let i = 0; i < airportModel.restricted_areas.length; i++) {
            const area = airportModel.restricted_areas[i];
            cc.fillStyle = 'transparent';

            this._drawPoly(cc, area.coordinates);

            // TODO: Is the restricted airspace EVER filled???
            cc.fillStyle = this.theme.SCOPE.RESTRICTED_AIRSPACE;
            cc.textAlign = 'center';
            cc.textBaseline = 'top';

            const height = area.height === Infinity
                ? 'UNL'
                : `FL ${Math.ceil(area.height / 1000) * 10}`;
            let height_shift = 0;

            if (area.name) {
                height_shift = -12;

                cc.fillText(
                    area.name,
                    round(CanvasStageModel.translateKilometersToPixels(area.center[0])),
                    -round(CanvasStageModel.translateKilometersToPixels(area.center[1]))
                );
            }

            cc.fillText(
                height,
                round(CanvasStageModel.translateKilometersToPixels(area.center[0])),
                height_shift - round(CanvasStageModel.translateKilometersToPixels(area.center[1]))
            );
        }

        cc.restore();
    }

    /**
     * @for CanvasController
     * @method _drawVideoMap
     * @param cc {HTMLCanvasContext}
     * @private
     */
    _drawVideoMap(cc) {
        const airportModel = AirportController.airport_get();

        if (!_has(airportModel, 'maps')) {
            return;
        }

        cc.save();
        cc.translate(CanvasStageModel.halfWidth, CanvasStageModel.halfHeight);
        cc.strokeStyle = this.theme.SCOPE.VIDEO_MAP;
        cc.lineWidth = CanvasStageModel.scale / 15;
        cc.lineJoin = 'round';
        cc.font = BASE_CANVAS_FONT;
        cc.translate(CanvasStageModel._panX, CanvasStageModel._panY);

        for (let i = 0; i < airportModel.maps.base.length; i++) {
            const mapItem = airportModel.maps.base[i];
            cc.moveTo(
                CanvasStageModel.translateKilometersToPixels(mapItem[0]),
                -CanvasStageModel.translateKilometersToPixels(mapItem[1])
            );
            cc.lineTo(
                CanvasStageModel.translateKilometersToPixels(mapItem[2]),
                -CanvasStageModel.translateKilometersToPixels(mapItem[3])
            );
        }

        cc.stroke();
        cc.restore();
    }

    // TODO: this method should be removed or reworked.
    /**
     * Draw the compass around the edge of the scope view
     *
     * @for CanvasController
     * @method _drawSelectedAircraftCompass
     * @param cc {HTMLCanvasContext}
     * @private
     */
    _drawSelectedAircraftCompass(cc) {
        if (GameController.game_paused()) {
            return;
        }

        cc.save();

        const callsign = prop.input.callsign.toUpperCase();

        if (callsign.length === 0) {
            return;
        }

        // TODO: this should be a method on the `AircraftController` if one doesn't already exist.
        // Get the selected aircraft.
        const aircraft = _filter(this._aircraftController.aircraft.list, (p) => {
            return p.matchCallsign(callsign) && p.isVisible();
        })[0];

        if (!aircraft) {
            return;
        }

        const pos = this._toCanvasPosition(aircraft.relativePosition);
        const rectPos = [0, 0];
        const rectSize = [CanvasStageModel.width, CanvasStageModel.height];

        // cc.save();
        cc.strokeStyle = this.theme.SCOPE.COMPASS_HASH;
        cc.fillStyle = this.theme.SCOPE.COMPASS_TEXT;
        cc.textAlign = 'center';
        cc.textBaseline = 'middle';

        for (let alpha = 0; alpha < 360; alpha++) {
            const dir = [
                sin(degreesToRadians(alpha)),
                -cos(degreesToRadians(alpha))
            ];

            const p = positive_intersection_with_rect(pos, dir, rectPos, rectSize);

            if (p) {
                const markLen = (alpha % 5 === 0 ?
                    (alpha % 10 === 0
                        ? 16
                        : 12)
                    : 8
                );
                const markWeight = (alpha % 30 === 0
                    ? 2
                    : 1
                );

                const dx = -markLen * dir[0];
                const dy = -markLen * dir[1];

                cc.lineWidth = markWeight;
                cc.beginPath();
                cc.moveTo(p[0], p[1]);

                const markX = p[0] + dx;
                const markY = p[1] + dy;

                cc.lineTo(markX, markY);
                cc.stroke();

                if (alpha % 10 === 0) {
                    cc.font = alpha % 30 === 0
                        ? 'bold 10px monoOne, monospace'
                        : BASE_CANVAS_FONT;

                    const text = '' + alpha;
                    const textWidth = cc.measureText(text).width;

                    cc.fillText(
                        text,
                        markX - dir[0] * (textWidth / 2 + 4),
                        markY - dir[1] * 7);
                }
            }
        }

        cc.restore();
    }

    /**
     * Find a canvas context stored within `#_context`
     *
     * @for CanvasController
     * @method _getCanvasContextByName
     * @param name {string}
     * @private
     */
    _getCanvasContextByName(name) {
        return this._context[name];
    }

    // TODO: this should be moved to the `CanvasStageModel`
    /**
     * Calculate an aircraft's position within the canvas from
     *
     * @for CanvasController
     * @method _toCanvasPosition
     * @param pos {DynamicPositionModel}
     */
    _toCanvasPosition(pos) {
        return [
            CanvasStageModel.halfWidth + CanvasStageModel._panX + km(pos[0]),
            CanvasStageModel.halfHeight + CanvasStageModel._panY - km(pos[1])
        ];
    }

    /**
     * Calculate the length of the leader line connecting the target to the data block
     *
     * @for CanvasController
     * @method _calculateLeaderLength
     * @param radarTargetModel {RadarTargetModel}
     * @return {number} length, in pixels
     * @private
     */
    _calculateLeaderLength(radarTargetModel) {
        return radarTargetModel.dataBlockLeaderLength *
            this.theme.DATA_BLOCK.LEADER_LENGTH_INCREMENT_PIXELS +
            this.theme.DATA_BLOCK.LEADER_LENGTH_ADJUSTMENT_PIXELS -
            this.theme.DATA_BLOCK.LEADER_PADDING_FROM_BLOCK_PX -
            this.theme.DATA_BLOCK.LEADER_PADDING_FROM_TARGET_PX;
    }

    /**
     * Mark the canvas as dirty, forcing a redraw during the next frame
     *
     * This method should only be called via the `EventBus`
     * Facade method for `._markShallowRender()`
     *
     * @for CanvasController
     * @method _onMarkDirtyCanvas
     * @private
     */
    _onMarkDirtyCanvas() {
        this._markShallowRender();
    }

    /**
     * Update local props as a result of the user panning the view
     *
     * This method will only be `trigger`ed by some other
     * class via the `EventBus`
     *
     * @for CanvasController
     * @method _onChangeViewportPan
     * @private
     */
    _onChangeViewportPan() {
        this._markDeepRender();
    }

    /**
     * Update local props as a result of a change in the current zoom level
     *
     * This method will only be `trigger`ed by some other
     * class via the `EventBus`
     *
     * @for CanvasController
     * @method _onChangeViewportZoom
     * @param mouseDelta {array<number, number>}
     * @private
     */
    _onChangeViewportZoom() {
        this._markDeepRender();
    }

    /**
     * Toogle current value of `#draw_labels`
     *
     * This method will only be `trigger`ed by some other
     * class via the `EventBus`
     *
     * @for CanvasController
     * @method _onToggleLabels
     * @private
     */
    _onToggleLabels() {
        this._shouldDrawFixLabels = !this._shouldDrawFixLabels;

        this._markDeepRender();
    }

    /**
     * Toogle current value of `#draw_restricted`
     *
     * This method will only be `trigger`ed by some other
     * class via the `EventBus`
     *
     * @for CanvasController
     * @method _onToggleRestrictedAreas
     * @private
     */
    _onToggleRestrictedAreas() {
        this._shouldDrawRestrictedAreas = !this._shouldDrawRestrictedAreas;

        this._markDeepRender();
    }

    /**
     * Toogle current value of `#draw_sids`
     *
     * This method will only be `trigger`ed by some other
     * class via the `EventBus`
     *
     * @for CanvasController
     * @method _onToggleSidMap
     * @private
     */
    _onToggleSidMap() {
        this._shouldDrawSidMap = !this._shouldDrawSidMap;

        this._markDeepRender();
    }

    /**
     * Toogle current value of `#draw_terrain`
     *
     * This method will only be `trigger`ed by some other
     * class via the `EventBus`
     * @for CanvasController
     * @method _onToggleTerrain
     * @private
     */
    _onToggleTerrain() {
        this._shouldDrawTerrain = !this._shouldDrawTerrain;

        this._markDeepRender();
    }

    /**
     * Update the value of `#_shouldShallowRender` to true, forcing a redraw
     * on the next frame.
     *
     * This method should be used for forcing redraws on _dynamic_ elements
     * only. In the future this will mean only items contained within the
     * `CANVAS_NAME.DYNAMIC` will be redrawn.
     *
     * @for CanvasController
     * @method _markShallowRender
     * @private
     */
    _markShallowRender() {
        this._shouldShallowRender = true;
    }

    /**
     * Update the value of `#_shouldShallowRender` and `#_shouldDeepRender` to true, thus
     * forcing a redraw of both canvases on the next frame.
     *
     * This method should be used for forcing redraws on dynamic _and_ static elements.
     * In the future this will mean both `CANVAS_NAME.STATIC` and `CANVAS_NAME.DYNAMIC`
     * will be redrawn on the next frame.
     *
     * @for CanvasController
     * @method _markDeepRender
     * @private
     */
    _markDeepRender() {
        this._shouldDeepRender = true;

        this._markShallowRender();
    }

    /**
     * Center a point in the view
     *
     * Used only for centering aircraft, this accepts
     * the x,y of an aircrafts relativePosition
     *
     * @for CanvasController
     * @method _onCenterPointInView
     * @param x {number}    relativePosition.x
     * @param y {number}    relativePosition.y
     */
    _onCenterPointInView({ x, y }) {
        CanvasStageModel._panX = 0 - round(CanvasStageModel.translateKilometersToPixels(x));
        CanvasStageModel._panY = round(CanvasStageModel.translateKilometersToPixels(y));

        this._markShallowRender();
    }

    /**
     * Callback method fired when an airport is changed
     *
     * Changing an airport will require a complete re-draw of all
     * items on all canvases, thus we call `._markDeepRender()` here
     * to initiate that process
     *
     * @for CanvasController
     * @method _onAirportChange
     * @private
     */
    _onAirportChange() {
        this._markDeepRender();
    }

    /**
     * Change theme to the specified name
     *
     * This should ONLY be called through the EventBus during a `SET_THEME` event,
     * thus ensuring that the same theme is always in use by all app components
     *
     * This method must remain an arrow function in order to preserve the scope
     * of `this`, since it is being invoked by an EventBus callback
     *
     * @for CanvasController
     * @method _setTheme
     * @param themeName {string}
     */
    _setTheme(themeName) {
        if (!_has(THEME, themeName)) {
            console.error(`Expected valid theme to change to, but received '${themeName}'`);

            return;
        }

        // TODO: abstract to method
        this.$element.removeClass(this.theme.CLASSNAME);

        this.theme = THEME[themeName];
        // TODO: abstract to method
        this.$element.addClass(this.theme.CLASSNAME);
    }
}<|MERGE_RESOLUTION|>--- conflicted
+++ resolved
@@ -1368,11 +1368,7 @@
             CanvasStageModel.height
         );
 
-<<<<<<< HEAD
         const wind = AirportController.airport_get().wind;
-=======
-        const airportModel = AirportController.airport_get();
->>>>>>> 69be1971
         const size = 80;
         const size2 = size / 2;
         const padding = 16;
@@ -1402,7 +1398,6 @@
         cc.textAlign = 'center';
         cc.textBaseline = 'center';
         cc.font = '9px monoOne, monospace';
-<<<<<<< HEAD
         cc.fillText(wind.speed, 0, 3.8);
         cc.font = 'bold 10px monoOne, monospace';
 
@@ -1412,37 +1407,17 @@
             highwind = true;
         } else {
             windspeed_line = wind.speed;
-=======
-        cc.fillText(airportModel.wind.speed, 0, 3.8);
-        cc.font = 'bold 10px monoOne, monospace';
-
-        // Wind line
-        if (airportModel.wind.speed > 8) {
-            windspeed_line = airportModel.wind.speed / 2;
-            highwind = true;
-        } else {
-            windspeed_line = airportModel.wind.speed;
->>>>>>> 69be1971
             highwind = false;
         }
 
         cc.save();
         cc.translate(
-<<<<<<< HEAD
             -dot / 2 * sin(wind.angle),
             dot / 2 * cos(wind.angle)
         );
         cc.beginPath();
         cc.moveTo(0, 0);
         cc.rotate(wind.angle);
-=======
-            -dot / 2 * sin(airportModel.wind.angle),
-            dot / 2 * cos(airportModel.wind.angle)
-        );
-        cc.beginPath();
-        cc.moveTo(0, 0);
-        cc.rotate(airportModel.wind.angle);
->>>>>>> 69be1971
         cc.lineTo(0, extrapolate_range_clamp(0, windspeed_line, 15, 0, size2 - dot));
 
         // TODO: simplify. replace with initial assignment and re-assignment in if condition
