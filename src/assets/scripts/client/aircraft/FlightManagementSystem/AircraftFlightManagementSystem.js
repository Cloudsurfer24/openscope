--- conflicted
+++ resolved
@@ -939,11 +939,7 @@
         }
 
         const currentWaypoint = this.currentLeg.waypoints[this.current[WAYPOINT_WITHIN_LEG]];
-<<<<<<< HEAD
-        currentWaypoint.ensureValidContentsForAircraft(this.my_aircraft);
-=======
-            // .ensureValidContentsForAircraft(this.my_aircraft);
->>>>>>> 16770918
+        // currentWaypoint.ensureValidContentsForAircraft(this.my_aircraft);
 
         return currentWaypoint;
     }
