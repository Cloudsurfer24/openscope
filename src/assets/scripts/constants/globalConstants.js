export const TIME = {
    /**
     * @property ONE_HOUR_IN_SECONDS
     * @type {number}
     * @final
     */
<<<<<<< HEAD
    ONE_HOUR_IN_SECONDS: 3600
};

/**
 * Regular expressions
 *
 * @property REGEX
 * @type {Object}
 * @final
 */
export const REGEX = {
    COMPASS_DIRECTION: /^[NESW]/,
    SW: /[SW]/,
    LAT_LONG: /^([NESW])(\d+(\.\d+)?)([d °](\d+(\.\d+)?))?([m '](\d+(\.\d+)?))?$/
=======
    ONE_HOUR_IN_SECONDS: 3600,
    ONE_HOUR_IN_MINUTES: 60,
    ONE_HOUR_IN_MILLISECONDS: 3600000,
    ONE_MINUTE_IN_SECONDS: 60,
    ONE_MINUTE_IN_MILLISECONDS: 60000,
    ONE_SECOND_IN_MILLISECONDS: 1000
>>>>>>> 04e32cbf
};<|MERGE_RESOLUTION|>--- conflicted
+++ resolved
@@ -4,8 +4,12 @@
      * @type {number}
      * @final
      */
-<<<<<<< HEAD
-    ONE_HOUR_IN_SECONDS: 3600
+    ONE_HOUR_IN_SECONDS: 3600,
+    ONE_HOUR_IN_MINUTES: 60,
+    ONE_HOUR_IN_MILLISECONDS: 3600000,
+    ONE_MINUTE_IN_SECONDS: 60,
+    ONE_MINUTE_IN_MILLISECONDS: 60000,
+    ONE_SECOND_IN_MILLISECONDS: 1000
 };
 
 /**
@@ -19,12 +23,4 @@
     COMPASS_DIRECTION: /^[NESW]/,
     SW: /[SW]/,
     LAT_LONG: /^([NESW])(\d+(\.\d+)?)([d °](\d+(\.\d+)?))?([m '](\d+(\.\d+)?))?$/
-=======
-    ONE_HOUR_IN_SECONDS: 3600,
-    ONE_HOUR_IN_MINUTES: 60,
-    ONE_HOUR_IN_MILLISECONDS: 3600000,
-    ONE_MINUTE_IN_SECONDS: 60,
-    ONE_MINUTE_IN_MILLISECONDS: 60000,
-    ONE_SECOND_IN_MILLISECONDS: 1000
->>>>>>> 04e32cbf
 };