--- conflicted
+++ resolved
@@ -1,11 +1,8 @@
 # 6.8.0 (December 1, 2018)
 ### New Features
-<<<<<<< HEAD
 - [#898](https://github.com/openscope/openscope/issues/898) - Add command to exit holding pattern
 - [#1003](https://github.com/openscope/openscope/issues/1003) - Add assigned runway to the aircrafts' strips
-=======
 - [#945](https://github.com/openscope/openscope/issues/945) - Add an information panel with data about wind and elevation
->>>>>>> 6fec2d5d
 
 
 
