--- conflicted
+++ resolved
@@ -10,13 +10,18 @@
 
 
 
-<<<<<<< HEAD
 ### Minor
 - Makes sure the output for sid and start commands are always uppercase. [#109](https://github.com/openscope/openscope/issues/109)
-=======
+
+
+
+
+
+
+
+
 ### Features
 
->>>>>>> 768df441
 
 
 
