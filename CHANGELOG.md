## 4.1.0 (February 20, 2017)
---
### Major









### Features









### Bugfixes
<<<<<<< HEAD
- Updates airline json files to include `icao` key. Updates `AirlineCollection` and `AirlineModel` to handle variable casing of `icao`  [#195](https://github.com/openscope/openscope/issues/195)
=======
- Adds a default position value to `SpawnPatternModel` so aircraft have, at least, a `[0, 0]` starting position [#207](https://github.com/openscope/openscope/issues/207)

>>>>>>> 9e3bc21a








## 4.0.1 (January 29, 2017)
---
### Features
- Adds Openscope favicon [#170](https://github.com/openscope/openscope/issues/170)

### Bugfixes
- Removes `ALM` and `SVD` arrival patterns from 'EKCH' because there aren't enough fixes to support them [176](https://github.com/openscope/openscope/issues/176)
- Updates `entryPoint` and `exitPoint` to be pluralized as is the airport json standard [#177](https://github.com/openscope/openscope/issues/177)
- Adds `entryPoints` to `gcrr` star route definitions [#175](https://github.com/openscope/openscope/issues/175)
- Fixes arrival pattern that was using an array of fix names instead of a routeString. [#174](https://github.com/openscope/openscope/issues/174)
- Updates `wmkk` StandardRoute definition to include at least one fixname [#173](https://github.com/openscope/openscope/issues/173)


## 4.0.0 (January 26, 2017)
---
### Major
- Restructures `src` files into `client` and `server` folders. [#220](https://github.com/n8rzz/atc/issues/220)
- Updates Node to version 7.0.0 [#184](https://github.com/n8rzz/atc/issues/184)
- Moves aircraft command logic from `AircraftInstanceModel` to new `AircraftCommander` class [#181](https://github.com/n8rzz/atc/issues/181)
- Adds `spawnPatterns` to airport json and vastly simplifies aircraft creation. Work on this issue ended up resolving many other smaller issues listed below. [#243](https://github.com/n8rzz/atc/issues/243)
  - Restructure `Airport.departures` to utilize routes [#229](https://github.com/n8rzz/atc/issues/229)
  - Abstract inline fix object out of ArrivalBase [#56](https://github.com/n8rzz/atc/issues/56)
  - Simplify creation of arrival aircraft [#27](https://github.com/n8rzz/atc/issues/27)
  - Include airline id in airline json [#242](https://github.com/n8rzz/atc/issues/242)
  - Create SpawnCollection, SpawnModel and SpawnScheduler classes [#235](https://github.com/n8rzz/atc/issues/235)
  - Circular reference in airportModel.departures.airport [#28](https://github.com/n8rzz/atc/issues/28)
  - Circular reference in airportModel.departures.airport [#28](https://github.com/n8rzz/atc/issues/28)

### Minor
- Changes `AircraftStripView` text outputs to be all uppercase [#193](https://github.com/n8rzz/atc/issues/193)
- Ensures proper removal of all `AircraftConflict` instances involving an aircraft that has been removed from the simulation [#133](https://github.com/n8rzz/atc/issues/133)
    - Originally reported under [zlsa#734](https://github.com/zlsa/atc/issues/734)
- Changes the names from having the flags in their name by adding WIP variable to the `AIRPORT_LOAD_LIST` in `airportLoadList` [#205](https://github.com/n8rzz/atc/issues/205)
- Fixes white space in that is displayed from the `AircraftInstanceModel` [#192](https://github.com/n8rzz/atc/issues/192)
- Adds cache to travis build [#233](https://github.com/n8rzz/atc/issues/233)

### Bugfixes
- Resets current indicies when issuing a new star to an arriving aircraft [#104](https://github.com/n8rzz/atc/issues/104) & [#237](https://github.com/n8rzz/atc/issues/237)
    - Originally reported under [zlsa#730](https://github.com/zlsa/atc/issues/730) & [zlsa#768](https://github.com/zlsa/atc/issues/768)


## 3.2.1 (January 2, 2017)
---
### Bugfixes
- Restores behavior of aircraft flying present heading after completing all legs in their flightplan [#206](https://github.com/n8rzz/atc/issues/206)
    - Originally reported in [zlsa#767](https://github.com/zlsa/atc/issues/767)
- Fix wrongful removal of departures from runway queues when arrivals land [#241](https://github.com/n8rzz/atc/issues/241)
    - Originally reported in [zlsa#770](https://github.com/zlsa/atc/issues/770)
- Fix erroneous voice readbacks for altitude command [#240](https://github.com/n8rzz/atc/issues/240)
    - Originally reported in [zlsa#769](https://github.com/zlsa/atc/issues/769)
- Fixes behavior of AircraftConflict in various ways, particularly with removal after deletion of aircraft [#133](https://github.com/n8rzz/atc/issues/133)
    - Originally reported in [zlsa#734](https://github.com/zlsa/atc/issues/734)


## 3.2.0 (December 20, 2016)
---
### Major
* Integrates `sidCollection` and `starCollection` with `RouteModel` within `AircraftInstanceModel` [#53](https://github.com/n8rzz/atc/issues/53)
    - Creates getters for `currentLeg` and `currentWaypoint`
    - Abstracts restrictions logic to live within `Waypoint`
    - Consolidates `runSID()` and `climbViaSid()` logic
- Deprecates `sid` and `star` properties of the `AirportModel` in favor of `sidCollection` and `starCollection` [#54](https://github.com/n8rzz/atc/issues/54)
- Adds [Express](expressjs.com) server to serve static assets and add [travis](travis-ci.org) config file for travis continuous integration [#169](https://github.com/n8rzz/atc/issues/169)
- Rewrites the CommandParser from the ground up [#114](https://github.com/n8rzz/atc/issues/114)
- Removes `Pegjs` and references completing switch to new CommandParser [#216](https://github.com/n8rzz/atc/issues/216)

### Minor
- Implements `modelSourceFactory` and `modelSourcePool` [#77](https://github.com/n8rzz/atc/issues/77)
- Refactors `canvasController.canvas_draw_sids` method to use `airport.sidCollection` instead of `airport.sid` [#144](https://github.com/n8rzz/atc/issues/144)
- Moves properties shared by all `Arrival` types up to `ArrivalBase` [#55](https://github.com/n8rzz/atc/issues/55)
- Removes `$.each()` from `AirportModel` in favor of `_forEach()` and uses `_get()` inside `AircraftModel.parse()` instead of if statements [#52](https://github.com/n8rzz/atc/issues/52)
- Moves creation of Legs and Waypoints to constants instead of as method arguments [#135](https://github.com/n8rzz/atc/issues/135)
- Moves `.parseCoordinate()` out of `PositionModel` and into `unitConverters` [#17](https://github.com/n8rzz/atc/issues/17)
- Moves flight management system files to `FlightManagementSystem` folder [#128](https://github.com/n8rzz/atc/issues/128)
- Adds `RouteModel` to `AircraftInstanceModel.runSTAR` for easier handling of a route string [#163](https://github.com/n8rzz/atc/issues/163)
- Adds static `calculatePosition` method to `PositionModel` and abstracts common functions [#159](https://github.com/n8rzz/atc/issues/159)
- Replaces active airport icao in view with a zulu time clock [#135](https://github.com/n8rzz/atc/issues/135)
- Consolidates test fixtures in fixtures directory [#167](https://github.com/n8rzz/atc/issues/167)
* Addresses issue with video maps being drawn incorrectly. [#176](https://github.com/n8rzz/atc/issues/176)
    - Updates `PositionModel` to run all calculations through the static `.calculatePosition()` method and vastly simplifies internal logic.
- Refactors the the function names in `FixCollection` to better fit their function. `init()` to `addItems()` and `destroy()` to `removeItems()` [#186] (https://github.com/n8rzz/atc/issues/186)
- Adds gulp-cli and adds [tools readme](tools/README.md) link to gulp issues with Windows [#194](https://github.com/n8rzz/atc/issues/194)
- Changes `routeString` to `routeCode` in `RouteModel` and moves `.toUpperCase()` from the getter to `.init()` [#188] (https://github.com/n8rzz/atc/issues/188)
- Updates `StandardRouteModel` to throw when entry/exit point doesn't exist within a collection and updates `.setDepartureRunway()` to send the `routeCode` to `Leg` on instantiation [#175](https://github.com/n8rzz/atc/issues/175)
- Prevents collision detection for aircraft that are outside of our airspace [#134](https://github.com/n8rzz/atc/issues/134)
    - Originally reported under [#736](https://github.com/zlsa/atc/issues/736)
- Escape clears commands but not callsign if commands are present [#211] (https://github.com/n8rzz/atc/issues/211)
    - Originally reported under [#763](https://github.com/zlsa/atc/issues/763)

### Bugfixes
- Moves `_comment` blocks in airport json file to be within object the are describing [#145](https://github.com/n8rzz/atc/issues/145)
- Streamlines flight number generation and adds new method to add new callsigns to the existing list [#151](https://github.com/n8rzz/atc/issues/151)
- Adds `_isNumber` check instead of `!magneticNorth` inside `PositionModel.calculatePosition()` and the `AirspaceModel` constructor. [#182](https://github.com/n8rzz/atc/issues/182)
    - Originally reported under [#754](https://github.com/zlsa/atc/issues/754)
- Adds additional handling to `StandardRouteModel._buildEntryAndExitCollections` to handle case where `entryPoints` and `exitPoints` don't exist in the `airport.sids` definition [#196](https://github.com/n8rzz/atc/issues/196)
    - Originally reported under [#760](https://github.com/zlsa/atc/issues/760)
- Ensures proper removal of aircraft from the runway queue(s) when that aircraft has been deleted. [#132](https://github.com/n8rzz/atc/issues/132)
    - Originally reported under [#706](https://github.com/zlsa/atc/issues/706)


## 3.1.0 (November 20, 2016)
---
### Major
- Adds `FixModel` and static class `FixCollection` for reasoning about airport fixes [#18](https://github.com/n8rzz/atc/issues/18)
- Adds `StandardRoute` classes reasoning about SIDs and STARs [#19](https://github.com/n8rzz/atc/issues/19)
- Moves `airlineController` and `aircraftController` to instantiate from within `airportController` instead from `App` [#82](https://github.com/n8rzz/atc/issues/82)
- Enable airport load without bundling and moves `airportLoadList.js` out of the `src` folder [#88](https://github.com/n8rzz/atc/issues/88)
- Updates score calculations and how they are recorded [#96](https://github.com/n8rzz/atc/issues/96)

### Minor
- Correct casing for Arrival and Departure factories [#41](https://github.com/n8rzz/atc/issues/41)
- Rename `AreaModel` to `AirspaceModel` [#36](https://github.com/n8rzz/atc/issues/36)
- Changes `StandardRoute` property name `icao` to `identifier` [#57](https://github.com/n8rzz/atc/issues/57)
- Introduce early exit for airport load when airport data is not complete [#44](https://github.com/n8rzz/atc/issues/44)
- Adds [git-flow](tools/documentation/git-flow-process.md) strategy document [#60](https://github.com/n8rzz/atc/issues/60)
- Adds `BaseModel` [#100](https://github.com/n8rzz/atc/issues/100)
- Adds `BaseCollection` [#101](https://github.com/n8rzz/atc/issues/101)

### Bugfixes
- WMKK has misnamed star name [#45](https://github.com/n8rzz/atc/issues/45)
- Updates spelling in `.convertMinutesToSeconds[)` [#58](https://github.com/n8rzz/atc/issues/58)
- Future aircraft path, when on ILS, wrong width [#75](https://github.com/n8rzz/atc/issues/75)
- `areas` is undefined in `AirportModel` [#90](https://github.com/n8rzz/atc/issues/90)
- `FixCollection.init()` does not clear current `_items` if any exist [#91](https://github.com/n8rzz/atc/issues/91)
- Aircraft strips show arrival airport in uppercase [#108](https://github.com/n8rzz/atc/issues/108)
- Updates `FixCollection.findFixByName()` to accept upper, mixed, or lower case fix name [#109](https://github.com/n8rzz/atc/issues/109)
- Switching to a previously loaded airport does not clear previous airport fixes [#115](https://github.com/n8rzz/atc/issues/115)
- Fixes `parseElevation()` so that it does not return NaN when it is given the string `'Infinity'` [#191] (https://github.com/n8rzz/atc/issues/191)
    - Originally reported under [#756](https://github.com/zlsa/atc/issues/756)<|MERGE_RESOLUTION|>--- conflicted
+++ resolved
@@ -21,12 +21,9 @@
 
 
 ### Bugfixes
-<<<<<<< HEAD
 - Updates airline json files to include `icao` key. Updates `AirlineCollection` and `AirlineModel` to handle variable casing of `icao`  [#195](https://github.com/openscope/openscope/issues/195)
-=======
 - Adds a default position value to `SpawnPatternModel` so aircraft have, at least, a `[0, 0]` starting position [#207](https://github.com/openscope/openscope/issues/207)
 
->>>>>>> 9e3bc21a
 
 
 
